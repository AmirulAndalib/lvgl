--- conflicted
+++ resolved
@@ -387,16 +387,14 @@
     lv_group_t * g = i->custom_data.group;
     if(g == NULL) return;
 
-    lv_obj_t * focused = lv_group_get_focused(i->group);
+    lv_obj_t * focused = lv_group_get_focused(g);
 
     /*Key press happened*/
     if(data->state == LV_INDEV_STATE_PR &&
             i->proc.types.keypad.last_state == LV_INDEV_STATE_REL) {
         i->proc.pr_timestamp = lv_tick_get();
-<<<<<<< HEAD
-=======
+
         lv_obj_t * focused = lv_group_get_focused(g);
->>>>>>> 672626f2
         if(focused && data->key == LV_GROUP_KEY_ENTER) {
             focused->signal_cb(focused, LV_SIGNAL_PRESSED, indev_act);
             lv_obj_send_event(focused, LV_EVENT_PRESSED);
@@ -433,12 +431,8 @@
             lv_group_focus_prev(g);
         } else if(data->key == LV_GROUP_KEY_ENTER) {
             if(!i->proc.long_pr_sent) {
-<<<<<<< HEAD
                 focused->signal_cb(focused, LV_SIGNAL_RELEASED, indev_act);
                 lv_obj_send_event(focused, LV_EVENT_CLICKED);
-=======
-                lv_group_send_data(g, data->key);
->>>>>>> 672626f2
             }
         } else {
             lv_group_send_data(g, data->key);
@@ -677,9 +671,6 @@
 
     proc->types.pointer.drag_throw_vect.x += (proc->types.pointer.vect.x * 4) >> 3;
     proc->types.pointer.drag_throw_vect.y += (proc->types.pointer.vect.y * 4) >> 3;
-
-    printf("dtv:%d\n", proc->types.pointer.drag_throw_vect.y);
-
 
     /*If there is active object and it can be dragged run the drag*/
     if(proc->types.pointer.act_obj != NULL) {
