--- conflicted
+++ resolved
@@ -1,10 +1,6 @@
 /**
  * @file lv_conf.h
-<<<<<<< HEAD
- * Configuration file for v7.8.0-dev
-=======
  * Configuration file for v7.7.1-dev
->>>>>>> 757df9eb
  */
 
 /*
