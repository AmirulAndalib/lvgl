# Changelog

## v7.4.0 (planned on 18.08.2020)
*Available in the `dev` branch*

## v7.3.0 (planned on 04.08.2020)
*Available in the `master` branch*

### New features
- Add `lv_task_get_next`
- Add `lv_event_send_refresh`, `lv_event_send_refresh_recursive` to easily send `LV_EVENT_REFRESH` to object
- Add `lv_tabview_set_tab_name()` function - used to change a tab's name

### Bugfixes
- Do not print warning for missing glyph if its height OR width is zero.
- Prevent duplicated sending of `LV_EVENT_INSERT` from text area
<<<<<<< HEAD
- Tidy outer edges of cpicker widget.
=======
- Remove duplicated lines from `lv_tabview_add_tab`
>>>>>>> f30dc5d1

## v7.2.0 (21.07.2020)

### New features
- Add screen transitions with `lv_scr_load_anim()`
- Add display background color, wallpaper and opacity. Shown when the screen is transparent. Can be used with `lv_disp_set_bg_opa/color/image()`.
- Add `LV_CALENDAR_WEEK_STARTS_MONDAY`
- Add `lv_chart_set_x_start_point()` function - Set the index of the x-axis start point in the data array
- Add `lv_chart_set_ext_array()` function - Set an external array of data points to use for the chart
- Add `lv_chart_set_point_id()` function - Set an individual point value in the chart series directly based on index
- Add `lv_chart_get_x_start_point()` function - Get the current index of the x-axis start point in the data array
- Add `lv_chart_get_point_id()` function - Get an individual point value in the chart series directly based on index
- Add `ext_buf_assigned` bit field to `lv_chart_series_t` structure - it's true if external buffer is assigned to series
- Add `lv_chart_set_series_axis()` to assign series to primary or secondary axis
- Add `lv_chart_set_y_range()` to allow setting range of secondary y axis (based on `lv_chart_set_range` but extended with an axis parameter)
- Allow setting different font for the selected text in `lv_roller`
- Add `theme->apply_cb` to replace `theme->apply_xcb` to make it compatible with the MicroPython binding
- Add `lv_theme_set_base()` to allow easy extension of built-in (or any) themes
- Add `lv_obj_align_x()` and `lv_obj_align_y()` functions
- Add `lv_obj_align_origo_x()` and `lv_obj_align_origo_y()` functions

### Bugfixes
- `tileview` fix navigation when not screen sized
- Use 14px font by default to for better compatibility with smaller displays 
- `linemeter` fix conversation of current value to "level"
- Fix drawing on right border
- Set the cursor image non clickable by default
- Improve mono theme when used with keyboard or encoder

## v7.1.0 (07.07.2020)

### New features
- Add `focus_parent` attribute to `lv_obj`
- Allow using buttons in encoder input device
- Add lv_btnmatrix_set/get_align capability
- DMA2D: Remove dependency on ST CubeMX HAL
- Added `max_used` propriety to `lv_mem_monitor_t` struct
- In `lv_init` test if the the strings are UTF-8 encoded.
- Add `user_data` to themes
- Add LV_BIG_ENDIAN_SYSTEM flag to lv_conf.h in order to fix displaying images on big endian systems.
- Add inline function lv_checkbox_get_state(const lv_obj_t * cb) to extend the checkbox functionality.
- Add inline function lv_checkbox_set_state(const lv_obj_t * cb, lv_btn_state_t state ) to extend the checkbox functionality.

### Bugfixes
- `lv_img` fix invalidation area when angle or zoom changes
- Update the style handling to support Big endian MCUs
- Change some methods to support big endian hardware.
- remove use of c++ keyword 'new' in parameter of function lv_theme_set_base().
- Add LV_BIG_ENDIAN_SYSTEM flag to lv_conf.h in order to fix displaying images on big endian systems.
- Fix inserting chars in text area in big endian hardware.

## v7.0.2 (16.06.2020)

### Bugfixes
- `lv_textarea` fix wrong cursor position when clicked after the last character
- Change all text related indices from 16-bit to 32-bit integers throughout whole library. #1545
- Fix gestures
- Do not call `set_px_cb` for transparent pixel
- Fix list button focus in material theme
- Fix crash when the a text area is cleared with the backspace of a keyboard
- Add version number to `lv_conf_template.h`
- Add log in true double buffering mode with `set_px_cb`
- `lv_dropdown`: fix missing `LV_EVENT_VALUE_CHANGED` event when used with encoder
- `lv_tileview`: fix if not the {0;0} tile is created first
- `lv_debug`: restructure to allow asserting in from `lv_misc` too
- add assert if `_lv_mem_buf_get()` fails
- `lv_textarea`: fix character delete in password mode
- Update `LV_OPA_MIN` and `LV_OPA_MAX` to widen the opacity processed range
- `lv_btnm` fix sending events for hidden buttons
- `lv_gaguge` make `lv_gauge_set_angle_offset` offset the labels and needles too
- Fix typo in the API `scrllable` -> `scrollable`
- `tabview` by default allow auto expanding the page only to right and bottom (#1573)
- fix crash when drawing gradient to the same color
- chart: fix memory leak
- `img`: improve hit test for transformed images

## v7.0.1 (01.06.2020)

### Bugfixes
- Make the Microptyhon working by adding the required variables as GC_ROOT
- Prefix some internal API functions with `_` to reduce the API of LVGL 
- Fix built-in SimSun CJK font
- Fix UTF-8 encoding when `LV_USE_ARABIC_PERSIAN_CHARS` is enabled
- Fix DMA2D usage when 32 bit images directly blended
- Fix lv_roller in infinite mode when used with encoder
- Add `lv_theme_get_color_secondary()`
- Add `LV_COLOR_MIX_ROUND_OFS` to adjust color mixing to make it compatible with the GPU
- Improve DMA2D blending
- Remove memcpy from `lv_ll` (caused issues with some optimization settings)
- `lv_chart` fix X tick drawing
- Fix vertical dashed line drawing
- Some additonal minor fixes and formattings

## v7.0.0 (18.05.2020)

### Documentation
The docs for v7 is available at https://docs.littlevgl.com/v7/en/html/index.html

### Legal changes

The name of the project is changed to LVGL and the new website is on https://lvgl.io

LVGL remains free under the same conditions (MIT license) and a company is created to manage LVGL and offer services.


### New drawing system
Complete rework of LVGL's draw engine to use "masks" for more advanced and higher quality graphical effects. 
A possible use-case of this system is to remove the overflowing content from the rounded edges.
It also allows drawing perfectly anti-aliased circles, lines, and arcs.
Internally, the drawings happen by defining masks (such as rounded rectangle, line, angle). 
When something is drawn the currently active masks can make some pixels transparent. 
For example, rectangle borders are drawn by using 2 rectangle masks: one mask removes the inner part and another the outer part. 

The API in this regard remained the same but some new functions were added:
- `lv_img_set_zoom`: set image object's zoom factor
- `lv_img_set_angle`: set image object's angle without using canvas
- `lv_img_set_pivot`: set the pivot point of rotation


The new drawing engine brought new drawing features too. They are highlighted in the "style" section.

### New style system
The old style system is replaced with a new more flexible and lightweighted one. 
It uses an approach similar to CSS: support cascading styles, inheriting properties and local style properties per object. 
As part of these updates, a lot of objects were reworked and the APIs have been changed. 

- more shadows options: *offset* and *spread*
- gradient stop position to shift the gradient area and horizontal gradient 
- `LV_BLEND_MODE_NORMAL/ADDITIVE/SUBTRACTIVE` blending modes
- *clip corner*: crop the content on the rounded corners
- *text underline* and *strikethrough*
- dashed vertical and horizontal lines (*dash gap*, *dash_width*)
- *outline*: a border-like part drawn out of the background. Can have spacing to the background.
- *pattern*: display and image in the middle of the background or repeat it
- *value* display a text which is stored in the style. It can be used e.g. as a lighweighted text on buttons too.
- *margin*: similar to *padding* but used to keep space outside of the object

Read the [Style](https://docs.littlevgl.com/v7/en/html/overview/style.html) section of the documentation to learn how the new styles system works.

### GPU integration
To better utilize GPUs, from this version GPU usage can be integrated into LVGL. In `lv_conf.h` any supported GPUs can be enabled with a single configuration option.

Right now, only ST's DMA2D (Chrom-ART) is integrated. More will in the upcoming releases.

### Renames
The following object types are renamed:
- sw -> switch
- ta -> textarea
- cb -> checkbox
- lmeter -> linemeter
- mbox -> msgbox
- ddlist -> dropdown
- btnm -> btnmatrix
- kb -> keyboard
- preload -> spinner
- lv_objx folder -> lv_widgets
- LV_FIT_FILL -> LV_FIT_PARENT
- LV_FIT_FLOOD -> LV_FLOOD_MAX
- LV_LAYOUT_COL_L/M/R -> LV_LAYOUT_COLUMN_LEFT/MID/RIGHT
- LV_LAYOUT_ROW_T/M/B -> LV_LAYOUT_ROW_TOP/MID/BOTTOM

### Reworked and improved object
- `dropdown`: Completely reworked. Now creates a separate list when opened and can be dropped to down/up/left/right.
- `label`: `body_draw` is removed, instead, if its style has a visible background/border/shadow etc it will be drawn. Padding really makes the object larger (not just virtually as before)
- `arc`: can draw bacground too.
- `btn`: doesn't store styles for each state because it's done naturally in the new style system.
- `calendar`: highlight the pressed datum. The used styles are changed: use `LV_CALENDAR_PART_DATE` normal for normal dates, checked for highlighted, focused for today, pressed for the being pressed. (checked+pressed, focused+pressed also work)
- `chart`: only has `LINE` and `COLUMN` types because with new styles all the others can be described. LV_CHART_PART_SERIES sets the style of the series. bg_opa > 0 draws an area in LINE mode. `LV_CHART_PART_SERIES_BG` also added to set a different style for the series area. Padding in `LV_CHART_PART_BG` makes the series area smaller, and it ensures space for axis labels/numbers.
- `linemeter`, `gauge`: can have background if the related style properties are set. Padding makes the scale/lines smaller. scale_border_width and scale_end_border_width allow to draw an arc on the outer part of the scale lines.
- `gauge`: `lv_gauge_set_needle_img` allows use image as needle
- `canvas`: allow drawing to true color alpha and alpha only canvas, add `lv_canvas_blur_hor/ver` and rename `lv_canvas_rotate` to `lv_canvas_transform`
- `textarea`: If available in the font use bullet (`U+2022`) character in text area password 

### New object types
- `lv_objmask`: masks can be added to it. The children will be masked accordingly. 

### Others
- Change the built-in fonts to [Montserrat](https://fonts.google.com/specimen/Montserrat) and add built-in fonts from 12 px to 48 px for every 2nd size.
- Add example CJK and Arabic/Persian/Hebrew built-in font
- Add ° and "bullet" to the built-in fonts
- Add Arabic/Persian script support: change the character according to its position in the text. 
- Add `playback_time` to animations.
- Add `repeat_count` to animations instead of the current "repeat forever".
- Replace `LV_LAYOUT_PRETTY` with `LV_LAYOUT_PRETTY_TOP/MID/BOTTOM`

### Demos
- [lv_examples](https://github.com/littlevgl/lv_examples) was reworked and new examples and demos were added

### New release policy
- Maintain this Changelog for every release
- Save old major version in new branches. E.g. `release/v6`
- Merge new features and fixes directly into `master` and release a patch or minor releases every 2 weeks.

### Migrating from v6 to v7
- First and foremost, create a new `lv_conf.h` based on `lv_conf_templ.h`.
- To try the new version it suggested using a simulator project and see the examples.
- If you have a running project, the most difficult part of the migration is updating to the new style system. Unfortunately, there is no better way than manually updating to the new format.
- The other parts are mainly minor renames and refactoring as described above. <|MERGE_RESOLUTION|>--- conflicted
+++ resolved
@@ -14,11 +14,8 @@
 ### Bugfixes
 - Do not print warning for missing glyph if its height OR width is zero.
 - Prevent duplicated sending of `LV_EVENT_INSERT` from text area
-<<<<<<< HEAD
 - Tidy outer edges of cpicker widget.
-=======
 - Remove duplicated lines from `lv_tabview_add_tab`
->>>>>>> f30dc5d1
 
 ## v7.2.0 (21.07.2020)
 
