/**
 * @file lv_theme_material.c
 *
 */

/*********************
 *      INCLUDES
 *********************/
#include <stdint.h>
#include "lv_theme.h"
#include "lv_theme_material.h"
#include "../lv_widgets/lv_img.h"
#include "../lv_misc/lv_types.h"

#if LV_USE_THEME_MATERIAL

/*********************
 *      DEFINES
 *********************/

/*SCREEN*/

#define COLOR_SCR        (IS_LIGHT ? lv_color_hex(0xeaeff3) : lv_color_hex(0x444b5a))
#define COLOR_SCR_TEXT   (IS_LIGHT ? lv_color_hex(0x3b3e42) : lv_color_hex(0xe7e9ec))

/*BUTTON*/
#define COLOR_BTN           (IS_LIGHT ? lv_color_hex(0xffffff) : lv_color_hex(0x586273))
#define COLOR_BTN_PR        (IS_LIGHT ? lv_color_mix(theme.color_primary, COLOR_BTN, LV_OPA_10) : lv_color_mix(theme.color_primary, COLOR_BTN, LV_OPA_30))

#define COLOR_BTN_CHK       (theme.color_primary)
#define COLOR_BTN_CHK_PR    (lv_color_darken(theme.color_primary, LV_OPA_30))
#define COLOR_BTN_DIS       (IS_LIGHT ? lv_color_hex3(0xccc) : lv_color_hex3(0x888))

#define COLOR_BTN_BORDER        theme.color_primary
#define COLOR_BTN_BORDER_PR     theme.color_primary
#define COLOR_BTN_BORDER_CHK    theme.color_primary
#define COLOR_BTN_BORDER_CHK_PR theme.color_primary
#define COLOR_BTN_BORDER_INA    (IS_LIGHT ? lv_color_hex3(0x888) : lv_color_hex(0x404040))

/*BACKGROUND*/
#define COLOR_BG            (IS_LIGHT ? lv_color_hex(0xffffff) : lv_color_hex(0x586273))
#define COLOR_BG_PR         (IS_LIGHT ? lv_color_hex(0xeeeeee) : lv_color_hex(0x494f57))
#define COLOR_BG_CHK        theme.color_primary
#define COLOR_BG_PR_CHK     lv_color_darken(theme.color_primary, LV_OPA_20)
#define COLOR_BG_DIS        COLOR_BG

#define COLOR_BG_BORDER         (IS_LIGHT ? lv_color_hex(0xd6dde3) : lv_color_hex(0x808a97))   /*dfe7ed*/
#define COLOR_BG_BORDER_PR      (IS_LIGHT ? lv_color_hex3(0xccc) : lv_color_hex(0x5f656e))
#define COLOR_BG_BORDER_CHK     (IS_LIGHT ? lv_color_hex(0x3b3e42) : lv_color_hex(0x5f656e))
#define COLOR_BG_BORDER_CHK_PR  (IS_LIGHT ? lv_color_hex(0x3b3e42) : lv_color_hex(0x5f656e))
#define COLOR_BG_BORDER_DIS     (IS_LIGHT ? lv_color_hex(0xd6dde3) : lv_color_hex(0x5f656e))

#define COLOR_BG_TEXT           (IS_LIGHT ? lv_color_hex(0x3b3e42) : lv_color_hex(0xffffff))
#define COLOR_BG_TEXT_PR        (IS_LIGHT ? lv_color_hex(0x3b3e42) : lv_color_hex(0xffffff))
#define COLOR_BG_TEXT_CHK       (IS_LIGHT ? lv_color_hex(0xffffff) : lv_color_hex(0xffffff))
#define COLOR_BG_TEXT_CHK_PR    (IS_LIGHT ? lv_color_hex(0xffffff) : lv_color_hex(0xffffff))
#define COLOR_BG_TEXT_DIS       (IS_LIGHT ? lv_color_hex3(0xaaa) : lv_color_hex3(0x999))

/*SECONDARY BACKGROUND*/
#define COLOR_BG_SEC            (IS_LIGHT ? lv_color_hex(0xd4d7d9) : lv_color_hex(0x45494d))
#define COLOR_BG_SEC_BORDER     (IS_LIGHT ? lv_color_hex(0xdfe7ed) : lv_color_hex(0x404040))
#define COLOR_BG_SEC_TEXT       (IS_LIGHT ? lv_color_hex(0x31404f) : lv_color_hex(0xa5a8ad))
#define COLOR_BG_SEC_TEXT_DIS   (IS_LIGHT ? lv_color_hex(0xaaaaaa) : lv_color_hex(0xa5a8ad))

#define TRANSITION_TIME         150
#define BORDER_WIDTH            LV_DPX(2)
#define IS_LIGHT (theme.flags & LV_THEME_MATERIAL_FLAG_LIGHT)

/**********************
 *      TYPEDEFS
 **********************/

/**********************
 *  STATIC PROTOTYPES
 **********************/
static void lv_theme_material_apply(lv_obj_t * obj, lv_theme_style_t name);
static void style_init_reset(lv_style_t * style);

/**********************
 *  STATIC VARIABLES
 **********************/
static lv_theme_t theme;
static bool inited;

static lv_style_t scr;
static lv_style_t bg;
static lv_style_t bg_click;
static lv_style_t bg_sec;
static lv_style_t btn;
static lv_style_t pad_inner;
static lv_style_t pad_small;

#if LV_USE_ARC
    static lv_style_t arc_indic;
    static lv_style_t arc_bg;
#endif

#if LV_USE_BAR
    static lv_style_t bar_bg;
    static lv_style_t bar_indic;
#endif

#if LV_USE_CALENDAR
    static lv_style_t calendar_date_nums, calendar_header, calendar_daynames;
#endif

#if LV_USE_CPICKER
    static lv_style_t cpicker_bg, cpicker_indic;
#endif

#if LV_USE_CHART
    static lv_style_t chart_bg, chart_series_bg, chart_series;
#endif

#if LV_USE_CHECKBOX
    static lv_style_t cb_bg, cb_bullet;
#endif

#if LV_USE_DROPDOWN
    static lv_style_t ddlist_page, ddlist_sel;
#endif

#if LV_USE_GAUGE
    static lv_style_t gauge_main, gauge_strong, gauge_needle;
#endif

#if LV_USE_KEYBOARD
    static lv_style_t kb_bg;
#endif

#if LV_USE_LED
    static lv_style_t led;
#endif

#if LV_USE_LINEMETER
    static lv_style_t lmeter;
#endif

#if LV_USE_LIST
    static lv_style_t list_bg, list_btn;
#endif

#if LV_USE_MSGBOX
    static lv_style_t mbox_bg;
#endif

#if LV_USE_PAGE
    static lv_style_t sb;
#if LV_USE_ANIMATION
    static lv_style_t edge_flash;
#endif
#endif

#if LV_USE_ROLLER
    static lv_style_t roller_bg, roller_sel;
#endif

#if LV_USE_SLIDER
    static lv_style_t slider_knob, slider_bg;
#endif

#if LV_USE_SPINBOX
    static lv_style_t spinbox_cursor;
#endif

#if LV_USE_SWITCH
    static lv_style_t sw_knob;
#endif

#if LV_USE_TABLE
    static lv_style_t table_cell;
#endif

#if LV_USE_TABVIEW || LV_USE_WIN
    static lv_style_t tabview_btns, tabview_btns_bg, tabview_indic, tabview_page_scrl;
#endif

#if LV_USE_TEXTAREA
    static lv_style_t ta_cursor, ta_placeholder;
#endif

/**********************
 *      MACROS
 **********************/

/**********************
 *   STATIC FUNCTIONS
 **********************/

static void basic_init(void)
{
    style_init_reset(&scr);
    lv_style_set_bg_opa(&scr, LV_STATE_DEFAULT, LV_OPA_COVER);
    lv_style_set_bg_color(&scr, LV_STATE_DEFAULT, COLOR_SCR);
    lv_style_set_text_color(&scr, LV_STATE_DEFAULT, COLOR_SCR_TEXT);
    lv_style_set_value_color(&scr, LV_STATE_DEFAULT, COLOR_SCR_TEXT);
    lv_style_set_text_font(&scr, LV_STATE_DEFAULT, theme.font_normal);
    lv_style_set_value_font(&scr, LV_STATE_DEFAULT, theme.font_normal);

    style_init_reset(&bg);
    lv_style_set_radius(&bg, LV_STATE_DEFAULT, LV_DPX(8));
    lv_style_set_bg_opa(&bg, LV_STATE_DEFAULT, LV_OPA_COVER);
    lv_style_set_bg_color(&bg, LV_STATE_DEFAULT, COLOR_BG);
    lv_style_set_border_color(&bg, LV_STATE_DEFAULT, COLOR_BG_BORDER);
    lv_style_set_border_color(&bg, LV_STATE_FOCUSED, theme.color_primary);
    lv_style_set_border_color(&bg, LV_STATE_EDITED, theme.color_secondary);
    lv_style_set_border_width(&bg, LV_STATE_DEFAULT, BORDER_WIDTH);
    lv_style_set_border_post(&bg, LV_STATE_DEFAULT, true);
    lv_style_set_text_font(&bg, LV_STATE_DEFAULT, theme.font_normal);
    lv_style_set_text_color(&bg, LV_STATE_DEFAULT, COLOR_BG_TEXT);
    lv_style_set_value_font(&bg, LV_STATE_DEFAULT, theme.font_normal);
    lv_style_set_value_color(&bg, LV_STATE_DEFAULT, COLOR_BG_TEXT);
    lv_style_set_image_recolor(&bg, LV_STATE_DEFAULT, COLOR_BG_TEXT);
    lv_style_set_line_color(&bg, LV_STATE_DEFAULT, COLOR_BG_TEXT);
    lv_style_set_line_width(&bg, LV_STATE_DEFAULT, 1);
    lv_style_set_pad_left(&bg, LV_STATE_DEFAULT, LV_DPX(20) + BORDER_WIDTH);
    lv_style_set_pad_right(&bg, LV_STATE_DEFAULT, LV_DPX(20) + BORDER_WIDTH);
    lv_style_set_pad_top(&bg, LV_STATE_DEFAULT, LV_DPX(20) + BORDER_WIDTH);
    lv_style_set_pad_bottom(&bg, LV_STATE_DEFAULT, LV_DPX(20) + BORDER_WIDTH);
    lv_style_set_pad_inner(&bg, LV_STATE_DEFAULT, LV_DPX(20));
    lv_style_set_transition_time(&bg, LV_STATE_DEFAULT, TRANSITION_TIME);
    lv_style_set_transition_prop_6(&bg, LV_STATE_DEFAULT, LV_STYLE_BORDER_COLOR);

    style_init_reset(&bg_sec);
    lv_style_copy(&bg_sec, &bg);
    lv_style_set_bg_color(&bg_sec, LV_STATE_DEFAULT, COLOR_BG_SEC);
    lv_style_set_border_color(&bg_sec, LV_STATE_DEFAULT, COLOR_BG_SEC_BORDER);
    lv_style_set_text_color(&bg_sec, LV_STATE_DEFAULT, COLOR_BG_SEC_TEXT);
    lv_style_set_value_color(&bg_sec, LV_STATE_DEFAULT, COLOR_BG_SEC_TEXT);
    lv_style_set_image_recolor(&bg_sec, LV_STATE_DEFAULT, COLOR_BG_SEC_TEXT);
    lv_style_set_line_color(&bg_sec, LV_STATE_DEFAULT, COLOR_BG_SEC_TEXT);

    style_init_reset(&bg_click);
    lv_style_set_bg_color(&bg_click, LV_STATE_PRESSED, COLOR_BG_PR);
    lv_style_set_bg_color(&bg_click, LV_STATE_CHECKED, COLOR_BG_CHK);
    lv_style_set_bg_color(&bg_click, LV_STATE_PRESSED | LV_STATE_CHECKED, COLOR_BG_PR_CHK);
    lv_style_set_bg_color(&bg_click, LV_STATE_DISABLED, COLOR_BG_DIS);
    lv_style_set_border_width(&bg_click, LV_STATE_CHECKED, 0);
    lv_style_set_border_color(&bg_click, LV_STATE_FOCUSED | LV_STATE_PRESSED, lv_color_darken(theme.color_primary, LV_OPA_20));
    lv_style_set_border_color(&bg_click, LV_STATE_PRESSED, COLOR_BG_BORDER_PR);
    lv_style_set_border_color(&bg_click, LV_STATE_CHECKED, COLOR_BG_BORDER_CHK);
    lv_style_set_border_color(&bg_click, LV_STATE_PRESSED | LV_STATE_CHECKED, COLOR_BG_BORDER_CHK_PR);
    lv_style_set_border_color(&bg_click, LV_STATE_DISABLED, COLOR_BG_BORDER_DIS);
    lv_style_set_text_color(&bg_click, LV_STATE_PRESSED, COLOR_BG_TEXT_PR);
    lv_style_set_text_color(&bg_click, LV_STATE_CHECKED, COLOR_BG_TEXT_CHK);
    lv_style_set_text_color(&bg_click, LV_STATE_PRESSED | LV_STATE_CHECKED, COLOR_BG_TEXT_CHK_PR);
    lv_style_set_text_color(&bg_click, LV_STATE_DISABLED, COLOR_BG_TEXT_DIS);
    lv_style_set_image_recolor(&bg_click, LV_STATE_PRESSED, COLOR_BG_TEXT_PR);
    lv_style_set_image_recolor(&bg_click, LV_STATE_CHECKED, COLOR_BG_TEXT_CHK);
    lv_style_set_image_recolor(&bg_click, LV_STATE_PRESSED | LV_STATE_CHECKED, COLOR_BG_TEXT_CHK_PR);
    lv_style_set_image_recolor(&bg_click, LV_STATE_DISABLED, COLOR_BG_TEXT_DIS);
    lv_style_set_transition_prop_5(&bg_click, LV_STATE_DEFAULT, LV_STYLE_BG_COLOR);

    style_init_reset(&btn);
    lv_style_set_radius(&btn, LV_STATE_DEFAULT, LV_RADIUS_CIRCLE);
    lv_style_set_bg_opa(&btn, LV_STATE_DEFAULT, LV_OPA_COVER);
    lv_style_set_bg_color(&btn, LV_STATE_DEFAULT, COLOR_BTN);
    lv_style_set_bg_color(&btn, LV_STATE_PRESSED, COLOR_BTN_PR);
    lv_style_set_bg_color(&btn, LV_STATE_CHECKED, COLOR_BTN_CHK);
    lv_style_set_bg_color(&btn, LV_STATE_CHECKED | LV_STATE_PRESSED, COLOR_BTN_CHK_PR);
    lv_style_set_bg_color(&btn, LV_STATE_DISABLED, COLOR_BTN);
    lv_style_set_bg_color(&btn, LV_STATE_DISABLED | LV_STATE_CHECKED, COLOR_BTN_DIS);
    lv_style_set_border_color(&btn, LV_STATE_DEFAULT, COLOR_BTN_BORDER);
    lv_style_set_border_color(&btn, LV_STATE_PRESSED, COLOR_BTN_BORDER_PR);
    lv_style_set_border_color(&btn, LV_STATE_DISABLED, COLOR_BTN_BORDER_INA);
    lv_style_set_border_width(&btn, LV_STATE_DEFAULT, BORDER_WIDTH);
    lv_style_set_border_opa(&btn, LV_STATE_CHECKED, LV_OPA_TRANSP);

    lv_style_set_text_color(&btn, LV_STATE_DEFAULT, IS_LIGHT ? lv_color_hex(0x31404f) : lv_color_hex(0xffffff));
    lv_style_set_text_color(&btn, LV_STATE_PRESSED, IS_LIGHT ? lv_color_hex(0x31404f) : lv_color_hex(0xffffff));
    lv_style_set_text_color(&btn, LV_STATE_CHECKED,  lv_color_hex(0xffffff));
    lv_style_set_text_color(&btn, LV_STATE_CHECKED | LV_STATE_PRESSED, lv_color_hex(0xffffff));
    lv_style_set_text_color(&btn, LV_STATE_DISABLED, IS_LIGHT ? lv_color_hex(0x888888) : lv_color_hex(0x888888));

    lv_style_set_image_recolor(&btn, LV_STATE_DEFAULT, IS_LIGHT ? lv_color_hex(0x31404f) : lv_color_hex(0xffffff));
    lv_style_set_image_recolor(&btn, LV_STATE_PRESSED, IS_LIGHT ? lv_color_hex(0x31404f) : lv_color_hex(0xffffff));
    lv_style_set_image_recolor(&btn, LV_STATE_PRESSED, lv_color_hex(0xffffff));
    lv_style_set_image_recolor(&btn, LV_STATE_CHECKED | LV_STATE_PRESSED, lv_color_hex(0xffffff));
    lv_style_set_image_recolor(&btn, LV_STATE_DISABLED, IS_LIGHT ? lv_color_hex(0x888888) : lv_color_hex(0x888888));

    lv_style_set_value_color(&btn, LV_STATE_DEFAULT, IS_LIGHT ? lv_color_hex(0x31404f) : lv_color_hex(0xffffff));
    lv_style_set_value_color(&btn, LV_STATE_PRESSED, IS_LIGHT ? lv_color_hex(0x31404f) : lv_color_hex(0xffffff));
    lv_style_set_value_color(&btn, LV_STATE_CHECKED,  lv_color_hex(0xffffff));
    lv_style_set_value_color(&btn, LV_STATE_CHECKED | LV_STATE_PRESSED, lv_color_hex(0xffffff));
    lv_style_set_value_color(&btn, LV_STATE_DISABLED, IS_LIGHT ? lv_color_hex(0x888888) : lv_color_hex(0x888888));

    lv_style_set_pad_left(&btn, LV_STATE_DEFAULT, LV_DPX(40));
    lv_style_set_pad_right(&btn, LV_STATE_DEFAULT, LV_DPX(40));
    lv_style_set_pad_top(&btn, LV_STATE_DEFAULT, LV_DPX(15));
    lv_style_set_pad_bottom(&btn, LV_STATE_DEFAULT, LV_DPX(15));
    lv_style_set_pad_inner(&btn, LV_STATE_DEFAULT, LV_DPX(20));
    lv_style_set_outline_width(&btn, LV_STATE_DEFAULT, 3);
    lv_style_set_outline_opa(&btn, LV_STATE_DEFAULT, LV_OPA_0);
    lv_style_set_outline_opa(&btn, LV_STATE_FOCUSED, LV_OPA_50);
    lv_style_set_outline_color(&btn, LV_STATE_DEFAULT, theme.color_primary);
    lv_style_set_outline_color(&btn, LV_STATE_EDITED, theme.color_secondary);
    lv_style_set_transition_time(&btn, LV_STATE_DEFAULT, TRANSITION_TIME);
    lv_style_set_transition_prop_4(&btn, LV_STATE_DEFAULT, LV_STYLE_BORDER_OPA);
    lv_style_set_transition_prop_5(&btn, LV_STATE_DEFAULT, LV_STYLE_BG_COLOR);
    lv_style_set_transition_prop_6(&btn, LV_STATE_DEFAULT, LV_STYLE_OUTLINE_OPA);
    lv_style_set_transition_delay(&btn, LV_STATE_DEFAULT, TRANSITION_TIME);
    lv_style_set_transition_delay(&btn, LV_STATE_PRESSED, 0);

    style_init_reset(&pad_inner);
    lv_style_set_pad_inner(&pad_inner, LV_STATE_DEFAULT, LV_DPX(20));

    style_init_reset(&pad_small);
    lv_style_set_pad_left(&pad_small, LV_STATE_DEFAULT,  LV_DPX(10));
    lv_style_set_pad_right(&pad_small, LV_STATE_DEFAULT, LV_DPX(10));
    lv_style_set_pad_top(&pad_small, LV_STATE_DEFAULT,  LV_DPX(10));
    lv_style_set_pad_bottom(&pad_small, LV_STATE_DEFAULT, LV_DPX(10));
    lv_style_set_pad_inner(&pad_small, LV_STATE_DEFAULT, LV_DPX(10));
}

static void cont_init(void)
{
#if LV_USE_CONT != 0

#endif
}

static void btn_init(void)
{
#if LV_USE_BTN != 0

#endif
}

static void label_init(void)
{
#if LV_USE_LABEL != 0

#endif
}

static void bar_init(void)
{
#if LV_USE_BAR
    style_init_reset(&bar_bg);
    lv_style_set_radius(&bar_bg, LV_STATE_DEFAULT, LV_RADIUS_CIRCLE);
    lv_style_set_bg_opa(&bar_bg, LV_STATE_DEFAULT, LV_OPA_COVER);
    lv_style_set_bg_color(&bar_bg, LV_STATE_DEFAULT, COLOR_BG_SEC);
    lv_style_set_value_color(&bar_bg, LV_STATE_DEFAULT, IS_LIGHT ? lv_color_hex(0x31404f) : LV_COLOR_WHITE);
    lv_style_set_outline_color(&bar_bg, LV_STATE_DEFAULT, theme.color_primary);
    lv_style_set_outline_color(&bar_bg, LV_STATE_EDITED, theme.color_secondary);
    lv_style_set_outline_opa(&bar_bg, LV_STATE_DEFAULT, LV_OPA_TRANSP);
    lv_style_set_outline_opa(&bar_bg, LV_STATE_FOCUSED, LV_OPA_50);
    lv_style_set_outline_width(&bar_bg, LV_STATE_DEFAULT, 3);
    lv_style_set_transition_time(&bar_bg, LV_STATE_DEFAULT, TRANSITION_TIME);
    lv_style_set_transition_prop_6(&bar_bg, LV_STATE_DEFAULT, LV_STYLE_OUTLINE_OPA);

    style_init_reset(&bar_indic);
    lv_style_set_bg_opa(&bar_indic, LV_STATE_DEFAULT, LV_OPA_COVER);
    lv_style_set_radius(&bar_indic, LV_STATE_DEFAULT, LV_RADIUS_CIRCLE);
    lv_style_set_bg_color(&bar_indic, LV_STATE_DEFAULT, theme.color_primary);
    lv_style_set_bg_color(&bar_indic, LV_STATE_DISABLED, lv_color_hex3(0x888));
    lv_style_set_value_color(&bar_indic, LV_STATE_DEFAULT, IS_LIGHT ? lv_color_hex(0x41404f) : LV_COLOR_WHITE);
#endif
}

static void img_init(void)
{
#if LV_USE_IMG != 0

#endif
}

static void line_init(void)
{
#if LV_USE_LINE != 0

#endif
}

static void led_init(void)
{
#if LV_USE_LED != 0
    style_init_reset(&led);
    lv_style_set_bg_opa(&led, LV_STATE_DEFAULT, LV_OPA_COVER);
    lv_style_set_bg_color(&led, LV_STATE_DEFAULT, theme.color_primary);
    lv_style_set_border_width(&led, LV_STATE_DEFAULT, 2);
    lv_style_set_border_opa(&led, LV_STATE_DEFAULT, LV_OPA_50);
    lv_style_set_border_color(&led, LV_STATE_DEFAULT, lv_color_lighten(theme.color_primary, LV_OPA_30));
    lv_style_set_radius(&led, LV_STATE_DEFAULT, LV_RADIUS_CIRCLE);
    lv_style_set_shadow_width(&led, LV_STATE_DEFAULT, LV_DPX(20));
    lv_style_set_shadow_color(&led, LV_STATE_DEFAULT, theme.color_primary);
    lv_style_set_shadow_spread(&led, LV_STATE_DEFAULT, LV_DPX(10));
#endif
}

static void slider_init(void)
{
#if LV_USE_SLIDER != 0
    style_init_reset(&slider_knob);
    lv_style_set_bg_opa(&slider_knob, LV_STATE_DEFAULT, LV_OPA_COVER);
    lv_style_set_bg_color(&slider_knob, LV_STATE_DEFAULT, IS_LIGHT ? theme.color_primary : LV_COLOR_WHITE);
    lv_style_set_value_color(&slider_knob, LV_STATE_DEFAULT, IS_LIGHT ? lv_color_hex(0x31404f) : LV_COLOR_WHITE);
    lv_style_set_radius(&slider_knob, LV_STATE_DEFAULT, LV_RADIUS_CIRCLE);
    lv_style_set_pad_left(&slider_knob, LV_STATE_DEFAULT, LV_DPX(10));
    lv_style_set_pad_right(&slider_knob, LV_STATE_DEFAULT, LV_DPX(10));
    lv_style_set_pad_top(&slider_knob, LV_STATE_DEFAULT, LV_DPX(10));
    lv_style_set_pad_bottom(&slider_knob, LV_STATE_DEFAULT, LV_DPX(10));

    style_init_reset(&slider_bg);
    lv_style_set_margin_left(&slider_bg, LV_STATE_DEFAULT, LV_DPX(15));
    lv_style_set_margin_right(&slider_bg, LV_STATE_DEFAULT, LV_DPX(15));
    lv_style_set_margin_top(&slider_bg, LV_STATE_DEFAULT, LV_DPX(10));
    lv_style_set_margin_bottom(&slider_bg, LV_STATE_DEFAULT, LV_DPX(10));

#endif
}

static void switch_init(void)
{
#if LV_USE_SWITCH != 0
    style_init_reset(&sw_knob);
    lv_style_set_bg_opa(&sw_knob, LV_STATE_DEFAULT, LV_OPA_COVER);
    lv_style_set_bg_color(&sw_knob, LV_STATE_DEFAULT, LV_COLOR_WHITE);
    lv_style_set_radius(&sw_knob, LV_STATE_DEFAULT, LV_RADIUS_CIRCLE);
    lv_style_set_pad_top(&sw_knob, LV_STATE_DEFAULT,    - LV_DPX(8));
    lv_style_set_pad_bottom(&sw_knob, LV_STATE_DEFAULT, - LV_DPX(8));
    lv_style_set_pad_left(&sw_knob, LV_STATE_DEFAULT,   - LV_DPX(8));
    lv_style_set_pad_right(&sw_knob, LV_STATE_DEFAULT,  - LV_DPX(8));
#endif
}

static void linemeter_init(void)
{
#if LV_USE_LINEMETER != 0
    style_init_reset(&lmeter);
    lv_style_set_radius(&lmeter, LV_STATE_DEFAULT, LV_RADIUS_CIRCLE);
    lv_style_set_pad_left(&lmeter, LV_STATE_DEFAULT, LV_DPX(20));
    lv_style_set_pad_right(&lmeter, LV_STATE_DEFAULT, LV_DPX(20));
    lv_style_set_pad_top(&lmeter, LV_STATE_DEFAULT, LV_DPX(20));
    lv_style_set_pad_inner(&lmeter, LV_STATE_DEFAULT, LV_DPX(30));
    lv_style_set_scale_width(&lmeter, LV_STATE_DEFAULT, LV_DPX(25));

    lv_style_set_line_color(&lmeter, LV_STATE_DEFAULT, theme.color_primary);
    lv_style_set_scale_grad_color(&lmeter, LV_STATE_DEFAULT, theme.color_primary);
    lv_style_set_scale_end_color(&lmeter, LV_STATE_DEFAULT, lv_color_hex3(0x888));
    lv_style_set_line_width(&lmeter, LV_STATE_DEFAULT, LV_DPX(10));
    lv_style_set_scale_end_line_width(&lmeter, LV_STATE_DEFAULT, LV_DPX(7));
#endif
}

static void gauge_init(void)
{
#if LV_USE_GAUGE != 0
    style_init_reset(&gauge_main);
    lv_style_set_line_color(&gauge_main, LV_STATE_DEFAULT, lv_color_hex3(0x888));
    lv_style_set_scale_grad_color(&gauge_main, LV_STATE_DEFAULT, lv_color_hex3(0x888));
    lv_style_set_scale_end_color(&gauge_main, LV_STATE_DEFAULT, theme.color_primary);
    lv_style_set_line_width(&gauge_main, LV_STATE_DEFAULT, LV_DPX(5));
    lv_style_set_scale_end_line_width(&gauge_main, LV_STATE_DEFAULT, LV_DPX(4));
    lv_style_set_scale_end_border_width(&gauge_main, LV_STATE_DEFAULT, LV_DPX(8));
    lv_style_set_pad_left(&gauge_main, LV_STATE_DEFAULT, LV_DPX(20));
    lv_style_set_pad_right(&gauge_main, LV_STATE_DEFAULT, LV_DPX(20));
    lv_style_set_pad_top(&gauge_main, LV_STATE_DEFAULT, LV_DPX(20));
    lv_style_set_pad_inner(&gauge_main, LV_STATE_DEFAULT, LV_DPX(20));
    lv_style_set_scale_width(&gauge_main, LV_STATE_DEFAULT, LV_DPX(20));
    lv_style_set_radius(&gauge_main, LV_STATE_DEFAULT, LV_RADIUS_CIRCLE);

    style_init_reset(&gauge_strong);
    lv_style_set_line_color(&gauge_strong, LV_STATE_DEFAULT, lv_color_hex3(0x888));
    lv_style_set_scale_grad_color(&gauge_strong, LV_STATE_DEFAULT, lv_color_hex3(0x888));
    lv_style_set_scale_end_color(&gauge_strong, LV_STATE_DEFAULT, theme.color_primary);
    lv_style_set_line_width(&gauge_strong, LV_STATE_DEFAULT, LV_DPX(8));
    lv_style_set_scale_end_line_width(&gauge_strong, LV_STATE_DEFAULT, LV_DPX(8));
    lv_style_set_scale_width(&gauge_strong, LV_STATE_DEFAULT, LV_DPX(30));

    style_init_reset(&gauge_needle);
    lv_style_set_line_color(&gauge_needle, LV_STATE_DEFAULT, IS_LIGHT ? lv_color_hex(0x464b5b) : LV_COLOR_WHITE);
    lv_style_set_line_width(&gauge_needle, LV_STATE_DEFAULT, LV_DPX(8));
    lv_style_set_bg_opa(&gauge_needle, LV_STATE_DEFAULT, LV_OPA_COVER);
    lv_style_set_bg_color(&gauge_needle, LV_STATE_DEFAULT, IS_LIGHT ? lv_color_hex(0x464b5b) : LV_COLOR_WHITE);
    lv_style_set_radius(&gauge_needle, LV_STATE_DEFAULT, LV_RADIUS_CIRCLE);
    lv_style_set_size(&gauge_needle, LV_STATE_DEFAULT, LV_DPX(30));
    lv_style_set_pad_inner(&gauge_needle, LV_STATE_DEFAULT, LV_DPX(10));
#endif
}

static void arc_init(void)
{
#if LV_USE_ARC != 0
    style_init_reset(&arc_indic);
    lv_style_set_line_color(&arc_indic, LV_STATE_DEFAULT, theme.color_primary);
    lv_style_set_line_width(&arc_indic, LV_STATE_DEFAULT, LV_DPX(25));
    lv_style_set_line_rounded(&arc_indic, LV_STATE_DEFAULT, true);

    style_init_reset(&arc_bg);
    lv_style_set_line_color(&arc_bg, LV_STATE_DEFAULT, COLOR_BG_SEC);
    lv_style_set_line_width(&arc_bg, LV_STATE_DEFAULT, LV_DPX(25));
    lv_style_set_line_rounded(&arc_bg, LV_STATE_DEFAULT, true);
#endif
}

static void spinner_init(void)
{
#if LV_USE_SPINNER != 0
#endif
}

static void chart_init(void)
{
#if LV_USE_CHART
    style_init_reset(&chart_bg);
    lv_style_set_text_color(&chart_bg, LV_STATE_DEFAULT, IS_LIGHT ? COLOR_BG_TEXT_DIS : lv_color_hex(0xa1adbd));

    style_init_reset(&chart_series_bg);
    lv_style_set_line_width(&chart_series_bg, LV_STATE_DEFAULT, LV_DPX(1));
    lv_style_set_line_dash_width(&chart_series_bg, LV_STATE_DEFAULT, LV_DPX(10));
    lv_style_set_line_dash_gap(&chart_series_bg, LV_STATE_DEFAULT, LV_DPX(10));
    lv_style_set_line_color(&chart_series_bg, LV_STATE_DEFAULT, COLOR_BG_BORDER);

    style_init_reset(&chart_series);
    lv_style_set_line_width(&chart_series, LV_STATE_DEFAULT, LV_DPX(4));
    lv_style_set_size(&chart_series, LV_STATE_DEFAULT, LV_DPX(5));
    lv_style_set_pad_inner(&chart_series, LV_STATE_DEFAULT, LV_DPX(2));     /*Space between columns*/
    lv_style_set_radius(&chart_series, LV_STATE_DEFAULT, LV_DPX(1));

#endif
}

static void calendar_init(void)
{
#if LV_USE_CALENDAR

    style_init_reset(&calendar_header);
    lv_style_set_pad_top(&calendar_header, LV_STATE_DEFAULT, LV_DPX(20));
    lv_style_set_pad_left(&calendar_header, LV_STATE_DEFAULT, LV_DPX(20));
    lv_style_set_pad_right(&calendar_header, LV_STATE_DEFAULT, LV_DPX(20));
    lv_style_set_pad_bottom(&calendar_header, LV_STATE_DEFAULT, LV_DPX(20));
    lv_style_set_text_color(&calendar_header, LV_STATE_PRESSED, IS_LIGHT ? lv_color_hex(0x888888) : LV_COLOR_WHITE);

    style_init_reset(&calendar_daynames);
    lv_style_set_text_color(&calendar_daynames, LV_STATE_DEFAULT, IS_LIGHT ? lv_color_hex(0x31404f) : lv_color_hex3(0xeee));
    lv_style_set_pad_left(&calendar_daynames, LV_STATE_DEFAULT, LV_DPX(20));
    lv_style_set_pad_right(&calendar_daynames, LV_STATE_DEFAULT, LV_DPX(20));
    lv_style_set_pad_bottom(&calendar_daynames, LV_STATE_DEFAULT, LV_DPX(20));

    style_init_reset(&calendar_date_nums);
    lv_style_set_radius(&calendar_date_nums, LV_STATE_DEFAULT, LV_DPX(4));
    lv_style_set_text_color(&calendar_date_nums, LV_STATE_CHECKED, IS_LIGHT ? lv_color_hex(0x31404f) : LV_COLOR_WHITE);

    lv_style_set_bg_opa(&calendar_date_nums, LV_STATE_CHECKED, IS_LIGHT ? LV_OPA_20 : LV_OPA_40);
    lv_style_set_bg_opa(&calendar_date_nums, LV_STATE_PRESSED, LV_OPA_20);
    lv_style_set_bg_opa(&calendar_date_nums, LV_STATE_FOCUSED, LV_OPA_COVER);
    lv_style_set_text_color(&calendar_date_nums, LV_STATE_FOCUSED, LV_COLOR_WHITE);
    lv_style_set_bg_color(&calendar_date_nums, LV_STATE_FOCUSED, theme.color_primary);
    lv_style_set_bg_color(&calendar_date_nums, LV_STATE_DEFAULT, IS_LIGHT ? lv_color_hex(0x666666) : LV_COLOR_WHITE);
    lv_style_set_bg_color(&calendar_date_nums, LV_STATE_CHECKED, theme.color_primary);
    lv_style_set_border_width(&calendar_date_nums, LV_STATE_CHECKED, 2);
    lv_style_set_border_side(&calendar_date_nums, LV_STATE_CHECKED, LV_BORDER_SIDE_LEFT);
    lv_style_set_border_color(&calendar_date_nums, LV_STATE_CHECKED, theme.color_primary);
    lv_style_set_pad_inner(&calendar_date_nums, LV_STATE_DEFAULT, LV_DPX(3));
    lv_style_set_pad_left(&calendar_date_nums, LV_STATE_DEFAULT, LV_DPX(20));
    lv_style_set_pad_right(&calendar_date_nums, LV_STATE_DEFAULT, LV_DPX(20));
    lv_style_set_pad_bottom(&calendar_date_nums, LV_STATE_DEFAULT, LV_DPX(20));
#endif
}

static void cpicker_init(void)
{
#if LV_USE_CPICKER
    style_init_reset(&cpicker_bg);
    lv_style_set_scale_width(&cpicker_bg, LV_STATE_DEFAULT, LV_DPX(30));
    lv_style_set_bg_opa(&cpicker_bg, LV_STATE_DEFAULT, LV_OPA_COVER);
    lv_style_set_bg_color(&cpicker_bg, LV_STATE_DEFAULT, COLOR_SCR);
    lv_style_set_pad_inner(&cpicker_bg, LV_STATE_DEFAULT, LV_DPX(20));
    lv_style_set_radius(&cpicker_bg, LV_STATE_DEFAULT, LV_RADIUS_CIRCLE);

    style_init_reset(&cpicker_indic);
    lv_style_set_radius(&cpicker_indic, LV_STATE_DEFAULT, LV_RADIUS_CIRCLE);
    lv_style_set_bg_color(&cpicker_indic, LV_STATE_DEFAULT, LV_COLOR_WHITE);
    lv_style_set_bg_opa(&cpicker_indic, LV_STATE_DEFAULT, LV_OPA_COVER);
    lv_style_set_border_width(&cpicker_indic, LV_STATE_DEFAULT, 2);
    lv_style_set_border_color(&cpicker_indic, LV_STATE_DEFAULT, LV_COLOR_GRAY);
    lv_style_set_border_color(&cpicker_indic, LV_STATE_FOCUSED, theme.color_primary);
    lv_style_set_border_color(&cpicker_indic, LV_STATE_EDITED, theme.color_secondary);
    lv_style_set_pad_left(&cpicker_indic, LV_STATE_DEFAULT,LV_DPX(13));
    lv_style_set_pad_right(&cpicker_indic, LV_STATE_DEFAULT, LV_DPX(13));
    lv_style_set_pad_top(&cpicker_indic, LV_STATE_DEFAULT, LV_DPX(13));
    lv_style_set_pad_bottom(&cpicker_indic, LV_STATE_DEFAULT, LV_DPX(13));
#endif
}

static void checkbox_init(void)
{
#if LV_USE_CHECKBOX != 0
    style_init_reset(&cb_bg);
    lv_style_set_radius(&cb_bg, LV_STATE_DEFAULT, LV_DPX(4));
    lv_style_set_pad_inner(&cb_bg, LV_STATE_DEFAULT, LV_DPX(10));
    lv_style_set_outline_color(&cb_bg, LV_STATE_DEFAULT, theme.color_primary);
    lv_style_set_outline_opa(&cb_bg, LV_STATE_DEFAULT, LV_OPA_TRANSP);
    lv_style_set_outline_opa(&cb_bg, LV_STATE_FOCUSED, LV_OPA_50);
    lv_style_set_outline_width(&cb_bg, LV_STATE_DEFAULT, LV_DPX(3));
    lv_style_set_outline_pad(&cb_bg, LV_STATE_DEFAULT, LV_DPX(10));
    lv_style_set_transition_time(&cb_bg, LV_STATE_DEFAULT, TRANSITION_TIME);
    lv_style_set_transition_prop_6(&cb_bg, LV_STATE_DEFAULT, LV_STYLE_OUTLINE_OPA);

    style_init_reset(&cb_bullet);
    lv_style_set_outline_opa(&cb_bullet, LV_STATE_FOCUSED, LV_OPA_TRANSP);
    lv_style_set_radius(&cb_bullet, LV_STATE_DEFAULT, LV_DPX(4));
    lv_style_set_pattern_image(&cb_bullet, LV_STATE_CHECKED, LV_SYMBOL_OK);
    lv_style_set_pattern_recolor(&cb_bullet, LV_STATE_CHECKED, LV_COLOR_WHITE);
    lv_style_set_text_font(&cb_bullet, LV_STATE_CHECKED, theme.font_small);
#endif
}

static void btnmatrix_init(void)
{
}

static void keyboard_init(void)
{
#if LV_USE_KEYBOARD
    style_init_reset(&kb_bg);
    lv_style_set_radius(&kb_bg, LV_STATE_DEFAULT, 0);
    lv_style_set_border_width(&kb_bg, LV_STATE_DEFAULT, LV_DPX(4));
    lv_style_set_border_side(&kb_bg, LV_STATE_DEFAULT, LV_BORDER_SIDE_TOP);
    lv_style_set_border_color(&kb_bg, LV_STATE_DEFAULT, IS_LIGHT ? COLOR_BG_TEXT : LV_COLOR_BLACK);
    lv_style_set_border_color(&kb_bg, LV_STATE_EDITED, theme.color_secondary);
    lv_style_set_pad_left(&kb_bg, LV_STATE_DEFAULT,  LV_DPX(10));
    lv_style_set_pad_right(&kb_bg, LV_STATE_DEFAULT, LV_DPX(10));
    lv_style_set_pad_top(&kb_bg, LV_STATE_DEFAULT,  LV_DPX(10));
    lv_style_set_pad_bottom(&kb_bg, LV_STATE_DEFAULT, LV_DPX(10));
    lv_style_set_pad_inner(&kb_bg, LV_STATE_DEFAULT, LV_DPX(5));
#endif
}

static void msgbox_init(void)
{
#if LV_USE_MSGBOX
    style_init_reset(&mbox_bg);
    lv_style_set_shadow_width(&mbox_bg, LV_STATE_DEFAULT, LV_DPX(50));
    lv_style_set_shadow_color(&mbox_bg, LV_STATE_DEFAULT, IS_LIGHT ? LV_COLOR_SILVER : lv_color_hex3(0x999));

#endif
}

static void page_init(void)
{
#if LV_USE_PAGE
    style_init_reset(&sb);
    lv_style_set_bg_opa(&sb, LV_STATE_DEFAULT, LV_OPA_COVER);
    lv_style_set_bg_color(&sb, LV_STATE_DEFAULT,  (IS_LIGHT ? lv_color_hex(0xcccfd1) : lv_color_hex(0x777f85)));
    lv_style_set_radius(&sb, LV_STATE_DEFAULT, LV_RADIUS_CIRCLE);
    lv_style_set_size(&sb, LV_STATE_DEFAULT, LV_DPX(7));
    lv_style_set_pad_right(&sb, LV_STATE_DEFAULT,  LV_DPX(7));
    lv_style_set_pad_bottom(&sb, LV_STATE_DEFAULT,  LV_DPX(7));
<<<<<<< HEAD
=======

>>>>>>> 13dd42fd
#if  LV_USE_ANIMATION
    style_init_reset(&edge_flash);
    lv_style_set_bg_opa(&edge_flash, LV_STATE_DEFAULT, LV_OPA_COVER);
    lv_style_set_bg_color(&edge_flash, LV_STATE_DEFAULT,  lv_color_hex3(0x888));
#endif
#endif
}

static void textarea_init(void)
{
#if LV_USE_TEXTAREA
    style_init_reset(&ta_cursor);
    lv_style_set_border_color(&ta_cursor, LV_STATE_DEFAULT, COLOR_BG_SEC_TEXT);
    lv_style_set_border_width(&ta_cursor, LV_STATE_DEFAULT, LV_DPX(2));
    lv_style_set_pad_left(&ta_cursor, LV_STATE_DEFAULT, LV_DPX(1));
    lv_style_set_border_side(&ta_cursor, LV_STATE_DEFAULT, LV_BORDER_SIDE_LEFT);

    style_init_reset(&ta_placeholder);
    lv_style_set_text_color(&ta_placeholder, LV_STATE_DEFAULT, IS_LIGHT ? COLOR_BG_TEXT_DIS : lv_color_hex(0xa1adbd));
#endif
}

static void spinbox_init(void)
{
#if LV_USE_SPINBOX

    style_init_reset(&spinbox_cursor);
    lv_style_set_bg_opa(&spinbox_cursor, LV_STATE_DEFAULT, LV_OPA_COVER);
    lv_style_set_bg_color(&spinbox_cursor, LV_STATE_DEFAULT, theme.color_primary);
    lv_style_set_text_color(&spinbox_cursor, LV_STATE_DEFAULT, LV_COLOR_WHITE);
    lv_style_set_pad_top(&spinbox_cursor, LV_STATE_DEFAULT, LV_DPI);
    lv_style_set_pad_bottom(&spinbox_cursor, LV_STATE_DEFAULT, LV_DPI);

#endif
}

static void list_init(void)
{
#if LV_USE_LIST != 0
    style_init_reset(&list_bg);
    lv_style_set_clip_corner(&list_bg, LV_STATE_DEFAULT, true);
    lv_style_set_pad_left(&list_bg, LV_STATE_DEFAULT, 0);
    lv_style_set_pad_right(&list_bg, LV_STATE_DEFAULT, 0);
    lv_style_set_pad_top(&list_bg, LV_STATE_DEFAULT, 0);
    lv_style_set_pad_bottom(&list_bg, LV_STATE_DEFAULT, 0);
    lv_style_set_pad_inner(&list_bg, LV_STATE_DEFAULT, 0);

    style_init_reset(&list_btn);
    lv_style_set_bg_opa(&list_btn, LV_STATE_DEFAULT, LV_OPA_COVER);
    lv_style_set_bg_color(&list_btn, LV_STATE_DEFAULT, COLOR_BG);
    lv_style_set_bg_color(&list_btn, LV_STATE_PRESSED, COLOR_BG_PR);
    lv_style_set_bg_color(&list_btn, LV_STATE_DISABLED, COLOR_BG_DIS);
    lv_style_set_bg_color(&list_btn, LV_STATE_CHECKED, COLOR_BG_CHK);
    lv_style_set_bg_color(&list_btn, LV_STATE_CHECKED | LV_STATE_PRESSED, COLOR_BG_PR_CHK);

    lv_style_set_text_color(&list_btn, LV_STATE_DEFAULT, COLOR_BG_TEXT);
    lv_style_set_text_color(&list_btn, LV_STATE_CHECKED, COLOR_BG_TEXT_CHK);
    lv_style_set_text_color(&list_btn, LV_STATE_DISABLED, COLOR_BG_TEXT_DIS);

    lv_style_set_image_recolor(&list_btn, LV_STATE_DEFAULT, COLOR_BG_TEXT);
    lv_style_set_image_recolor(&list_btn, LV_STATE_CHECKED, COLOR_BG_TEXT_CHK);
    lv_style_set_image_recolor(&list_btn, LV_STATE_DISABLED, COLOR_BG_TEXT_DIS);

    lv_style_set_border_side(&list_btn, LV_STATE_DEFAULT, LV_BORDER_SIDE_BOTTOM);
    lv_style_set_border_color(&list_btn, LV_STATE_DEFAULT, COLOR_BG_BORDER);
    lv_style_set_border_color(&list_btn, LV_STATE_FOCUSED, theme.color_primary);
    lv_style_set_border_width(&list_btn, LV_STATE_DEFAULT, 1);

    lv_style_set_pad_left(&list_btn, LV_STATE_DEFAULT, LV_DPX(20));
    lv_style_set_pad_right(&list_btn, LV_STATE_DEFAULT, LV_DPX(20));
    lv_style_set_pad_top(&list_btn, LV_STATE_DEFAULT, LV_DPX(20));
    lv_style_set_pad_bottom(&list_btn, LV_STATE_DEFAULT, LV_DPX(20));
    lv_style_set_pad_inner(&list_btn, LV_STATE_DEFAULT, LV_DPX(20));

    lv_style_set_transform_width(&list_btn, LV_STATE_DEFAULT, - LV_DPX(20));
    lv_style_set_transform_width(&list_btn, LV_STATE_PRESSED, 0);
    lv_style_set_transform_width(&list_btn, LV_STATE_CHECKED, 0);
    lv_style_set_transform_width(&list_btn, LV_STATE_DISABLED, 0);

    lv_style_set_transition_time(&list_btn, LV_STATE_DEFAULT, TRANSITION_TIME);
    lv_style_set_transition_prop_6(&list_btn, LV_STATE_DEFAULT, LV_STYLE_BG_COLOR);
    lv_style_set_transition_prop_5(&list_btn, LV_STATE_DEFAULT, LV_STYLE_TRANSFORM_WIDTH);
#endif
}

static void ddlist_init(void)
{
#if LV_USE_DROPDOWN != 0

    style_init_reset(&ddlist_page);
    lv_style_set_text_line_space(&ddlist_page, LV_STATE_DEFAULT, LV_DPX(20));

    style_init_reset(&ddlist_sel);
    lv_style_set_bg_opa(&ddlist_sel, LV_STATE_DEFAULT, LV_OPA_COVER);
    lv_style_set_bg_color(&ddlist_sel, LV_STATE_DEFAULT, theme.color_primary);
    lv_style_set_text_color(&ddlist_sel, LV_STATE_DEFAULT, IS_LIGHT ? lv_color_hex3(0xfff) : lv_color_hex3(0xfff));
    lv_style_set_bg_color(&ddlist_sel, LV_STATE_PRESSED, COLOR_BG_PR);
    lv_style_set_text_color(&ddlist_sel, LV_STATE_PRESSED, COLOR_BG_TEXT_PR);
#endif
}

static void roller_init(void)
{
#if LV_USE_ROLLER != 0
    style_init_reset(&roller_bg);
    lv_style_set_text_line_space(&roller_bg, LV_STATE_DEFAULT, LV_DPX(25));

    style_init_reset(&roller_sel);
    lv_style_set_bg_opa(&roller_sel, LV_STATE_DEFAULT, LV_OPA_COVER);
    lv_style_set_bg_color(&roller_sel, LV_STATE_DEFAULT, theme.color_primary);
    lv_style_set_text_color(&roller_sel, LV_STATE_DEFAULT, LV_COLOR_WHITE);
#endif
}

static void tabview_init(void)
{
#if LV_USE_TABVIEW != 0
    style_init_reset(&tabview_btns_bg);
    lv_style_set_bg_opa(&tabview_btns_bg, LV_STATE_DEFAULT, LV_OPA_COVER);
    lv_style_set_bg_color(&tabview_btns_bg, LV_STATE_DEFAULT, COLOR_BG);
    lv_style_set_border_color(&tabview_btns_bg, LV_STATE_DEFAULT,
                              IS_LIGHT ? lv_color_hex(0xe4eaf0) : lv_color_hex(0x3b3e42));
    lv_style_set_border_width(&tabview_btns_bg, LV_STATE_DEFAULT, LV_DPX(5));
    lv_style_set_border_side(&tabview_btns_bg, LV_STATE_DEFAULT, LV_BORDER_SIDE_BOTTOM);
    lv_style_set_text_color(&tabview_btns_bg, LV_STATE_DEFAULT, COLOR_SCR_TEXT);
    lv_style_set_text_font(&tabview_btns_bg, LV_STATE_DEFAULT, theme.font_normal);
    lv_style_set_image_recolor(&tabview_btns_bg, LV_STATE_DEFAULT, lv_color_hex(0x979a9f));
    lv_style_set_pad_top(&tabview_btns_bg, LV_STATE_DEFAULT, LV_DPX(7));
    lv_style_set_pad_left(&tabview_btns_bg, LV_STATE_DEFAULT, LV_DPX(7));
    lv_style_set_pad_right(&tabview_btns_bg, LV_STATE_DEFAULT, LV_DPX(7));

    style_init_reset(&tabview_btns);
    lv_style_set_bg_opa(&tabview_btns, LV_STATE_PRESSED, LV_OPA_50);
    lv_style_set_bg_color(&tabview_btns, LV_STATE_PRESSED, lv_color_hex3(0x888));
    lv_style_set_text_color(&tabview_btns, LV_STATE_CHECKED, COLOR_SCR_TEXT);
    lv_style_set_pad_top(&tabview_btns, LV_STATE_DEFAULT, LV_DPX(20));
    lv_style_set_pad_bottom(&tabview_btns, LV_STATE_DEFAULT, LV_DPX(20));
    lv_style_set_text_color(&tabview_btns, LV_STATE_FOCUSED, theme.color_primary);
    lv_style_set_text_color(&tabview_btns, LV_STATE_EDITED, theme.color_secondary);

    style_init_reset(&tabview_indic);
    lv_style_set_bg_opa(&tabview_indic, LV_STATE_DEFAULT, LV_OPA_COVER);
    lv_style_set_bg_color(&tabview_indic, LV_STATE_DEFAULT, theme.color_primary);
    lv_style_set_bg_color(&tabview_indic, LV_STATE_EDITED, theme.color_secondary);
    lv_style_set_size(&tabview_indic, LV_STATE_DEFAULT, LV_DPX(5));
    lv_style_set_radius(&tabview_indic, LV_STATE_DEFAULT, LV_RADIUS_CIRCLE);

    style_init_reset(&tabview_page_scrl);
    lv_style_set_pad_top(&tabview_page_scrl, LV_STATE_DEFAULT, LV_DPX(20));
    lv_style_set_pad_bottom(&tabview_page_scrl, LV_STATE_DEFAULT, LV_DPX(20));
    lv_style_set_pad_left(&tabview_page_scrl, LV_STATE_DEFAULT, LV_DPX(20));
    lv_style_set_pad_right(&tabview_page_scrl, LV_STATE_DEFAULT, LV_DPX(20));
    lv_style_set_pad_inner(&tabview_page_scrl, LV_STATE_DEFAULT, LV_DPX(20));
#endif
}

static void tileview_init(void)
{
#if LV_USE_TILEVIEW != 0
#endif
}

static void table_init(void)
{
#if LV_USE_TABLE != 0
    style_init_reset(&table_cell);
    lv_style_set_border_color(&table_cell, LV_STATE_DEFAULT, COLOR_BG_BORDER);
    lv_style_set_border_width(&table_cell, LV_STATE_DEFAULT, 1);
    lv_style_set_border_side(&table_cell, LV_STATE_DEFAULT, LV_BORDER_SIDE_TOP | LV_BORDER_SIDE_BOTTOM);
    lv_style_set_pad_left(&table_cell, LV_STATE_DEFAULT, LV_DPX(20));
    lv_style_set_pad_right(&table_cell, LV_STATE_DEFAULT, LV_DPX(20));
    lv_style_set_pad_top(&table_cell, LV_STATE_DEFAULT, LV_DPX(20));
    lv_style_set_pad_bottom(&table_cell, LV_STATE_DEFAULT, LV_DPX(20));

#endif
}

static void win_init(void)
{
#if LV_USE_WIN != 0

#endif
}


/**********************
 *   GLOBAL FUNCTIONS
 **********************/

/**
 * Initialize the default
 * @param color_primary the primary color of the theme
 * @param color_secondary the secondary color for the theme
 * @param flags ORed flags starting with `LV_THEME_DEF_FLAG_...`
 * @param font_small pointer to a small font
 * @param font_normal pointer to a normal font
 * @param font_subtitle pointer to a large font
 * @param font_title pointer to a extra large font
 * @return a pointer to reference this theme later
 */
lv_theme_t * lv_theme_material_init(lv_color_t color_primary, lv_color_t color_secondary, uint32_t flags,
                                    lv_font_t * font_small, lv_font_t * font_normal, lv_font_t * font_subtitle, lv_font_t * font_title)
{

    theme.color_primary = color_primary;
    theme.color_secondary= color_secondary;
    theme.font_small = font_small;
    theme.font_normal = font_normal;
    theme.font_subtitle = font_subtitle;
    theme.font_title = font_title;
    theme.flags = flags;

    basic_init();
    cont_init();
    btn_init();
    label_init();
    bar_init();
    img_init();
    line_init();
    led_init();
    slider_init();
    switch_init();
    linemeter_init();
    gauge_init();
    arc_init();
    spinner_init();
    chart_init();
    calendar_init();
    cpicker_init();
    checkbox_init();
    btnmatrix_init();
    keyboard_init();
    msgbox_init();
    page_init();
    textarea_init();
    spinbox_init();
    list_init();
    ddlist_init();
    roller_init();
    tabview_init();
    tileview_init();
    table_init();
    win_init();

    theme.apply_xcb = lv_theme_material_apply;

    inited = true;

    lv_obj_report_style_mod(NULL);

    return &theme;
}


void lv_theme_material_apply(lv_obj_t * obj, lv_theme_style_t name)
{
    lv_style_list_t * list;

    switch(name) {
        case LV_THEME_NONE:
            break;

        case LV_THEME_SCR:
            lv_obj_clean_style_list(obj, LV_OBJ_PART_MAIN);
            list = lv_obj_get_style_list(obj, LV_OBJ_PART_MAIN);
            lv_style_list_add_style(list, &scr);
            break;
        case LV_THEME_OBJ:
            lv_obj_clean_style_list(obj, LV_OBJ_PART_MAIN);
            list = lv_obj_get_style_list(obj, LV_OBJ_PART_MAIN);
            lv_style_list_add_style(list, &bg);
            break;
#if LV_USE_CONT
        case LV_THEME_CONT:
            lv_obj_clean_style_list(obj, LV_OBJ_PART_MAIN);
            list = lv_obj_get_style_list(obj, LV_CONT_PART_MAIN);
            lv_style_list_add_style(list, &bg);
            break;
#endif

#if LV_USE_BTN
        case LV_THEME_BTN:
            lv_obj_clean_style_list(obj, LV_BTN_PART_MAIN);
            list = lv_obj_get_style_list(obj, LV_BTN_PART_MAIN);
            lv_style_list_add_style(list, &btn);
            break;
#endif

#if LV_USE_BTNMATRIX
        case LV_THEME_BTNMATRIX:
            lv_obj_clean_style_list(obj, LV_BTNMATRIX_PART_BG);
            list = lv_obj_get_style_list(obj, LV_BTNMATRIX_PART_BG);
            lv_style_list_add_style(list, &bg);
            lv_style_list_add_style(list, &pad_small);

            lv_obj_clean_style_list(obj, LV_BTNMATRIX_PART_BTN);
            list = lv_obj_get_style_list(obj, LV_BTNMATRIX_PART_BTN);
            lv_style_list_add_style(list, &bg);
            lv_style_list_add_style(list, &bg_click);
            break;
#endif

#if LV_USE_KEYBOARD
        case LV_THEME_KEYBOARD:
            lv_obj_clean_style_list(obj, LV_KEYBOARD_PART_BG);
            list = lv_obj_get_style_list(obj, LV_KEYBOARD_PART_BG);
            lv_style_list_add_style(list, &scr);
            lv_style_list_add_style(list, &kb_bg);

            lv_obj_clean_style_list(obj, LV_KEYBOARD_PART_BTN);
            list = lv_obj_get_style_list(obj, LV_KEYBOARD_PART_BTN);
            lv_style_list_add_style(list, &bg);
            lv_style_list_add_style(list, &bg_click);
            break;
#endif

#if LV_USE_BAR
        case LV_THEME_BAR:
            lv_obj_clean_style_list(obj, LV_BAR_PART_BG);
            list = lv_obj_get_style_list(obj, LV_BAR_PART_BG);
            lv_style_list_add_style(list, &bar_bg);

            lv_obj_clean_style_list(obj, LV_BAR_PART_INDIC);
            list = lv_obj_get_style_list(obj, LV_BAR_PART_INDIC);
            lv_style_list_add_style(list, &bar_indic);
            break;
#endif

#if LV_USE_SWITCH
        case LV_THEME_SWITCH:
            lv_obj_clean_style_list(obj, LV_SWITCH_PART_BG);
            list = lv_obj_get_style_list(obj, LV_SWITCH_PART_BG);
            lv_style_list_add_style(list, &bar_bg);

            lv_obj_clean_style_list(obj, LV_SWITCH_PART_INDIC);
            list = lv_obj_get_style_list(obj, LV_SWITCH_PART_INDIC);
            lv_style_list_add_style(list, &bar_indic);

            lv_obj_clean_style_list(obj, LV_SWITCH_PART_KNOB);
            list = lv_obj_get_style_list(obj, LV_SWITCH_PART_KNOB);
            lv_style_list_add_style(list, &sw_knob);
            break;
#endif

#if LV_USE_CANVAS
        case LV_THEME_CANVAS:
            lv_obj_clean_style_list(obj, LV_CANVAS_PART_MAIN);
            break;
#endif

#if LV_USE_IMG
        case LV_THEME_IMAGE:
            lv_obj_clean_style_list(obj, LV_IMG_PART_MAIN);
            break;
#endif

#if LV_USE_IMGBTN
        case LV_THEME_IMGBTN:
            lv_obj_clean_style_list(obj, LV_IMG_PART_MAIN);
            break;
#endif

#if LV_USE_LABEL
        case LV_THEME_LABEL:
            lv_obj_clean_style_list(obj, LV_LABEL_PART_MAIN);
            break;
#endif

#if LV_USE_LINE
        case LV_THEME_LINE:
            lv_obj_clean_style_list(obj, LV_LABEL_PART_MAIN);
            break;
#endif

#if LV_USE_ARC
        case LV_THEME_ARC:
            lv_obj_clean_style_list(obj, LV_ARC_PART_BG);
            list = lv_obj_get_style_list(obj, LV_ARC_PART_BG);
            lv_style_list_add_style(list, &bg);
            lv_style_list_add_style(list, &arc_bg);

            lv_obj_clean_style_list(obj, LV_ARC_PART_INDIC);
            list = lv_obj_get_style_list(obj, LV_ARC_PART_INDIC);
            lv_style_list_add_style(list, &arc_indic);
            break;
#endif

#if LV_USE_SPINNER
        case LV_THEME_SPINNER:
            lv_obj_clean_style_list(obj, LV_SPINNER_PART_BG);
            list = lv_obj_get_style_list(obj, LV_SPINNER_PART_BG);
            lv_style_list_add_style(list, &arc_bg);

            lv_obj_clean_style_list(obj, LV_SPINNER_PART_INDIC);
            list = lv_obj_get_style_list(obj, LV_SPINNER_PART_INDIC);
            lv_style_list_add_style(list, &arc_indic);
            break;
#endif

#if LV_USE_SLIDER
        case LV_THEME_SLIDER:
            lv_obj_clean_style_list(obj, LV_SLIDER_PART_BG);
            list = lv_obj_get_style_list(obj, LV_SLIDER_PART_BG);
            lv_style_list_add_style(list, &bar_bg);
            lv_style_list_add_style(list, &slider_bg);

            lv_obj_clean_style_list(obj, LV_SLIDER_PART_INDIC);
            list = lv_obj_get_style_list(obj, LV_SLIDER_PART_INDIC);
            lv_style_list_add_style(list, &bar_indic);

            lv_obj_clean_style_list(obj, LV_SLIDER_PART_KNOB);
            list = lv_obj_get_style_list(obj, LV_SLIDER_PART_KNOB);
            lv_style_list_add_style(list, &slider_knob);
            break;
#endif

#if LV_USE_CHECKBOX
        case LV_THEME_CHECKBOX:
            lv_obj_clean_style_list(obj, LV_CHECKBOX_PART_BG);
            list = lv_obj_get_style_list(obj, LV_CHECKBOX_PART_BG);
            lv_style_list_add_style(list, &cb_bg);

            lv_obj_clean_style_list(obj, LV_CHECKBOX_PART_BULLET);
            list = lv_obj_get_style_list(obj, LV_CHECKBOX_PART_BULLET);
            lv_style_list_add_style(list, &btn);
            lv_style_list_add_style(list, &cb_bullet);
            break;
#endif

#if LV_USE_MSGBOX
        case LV_THEME_MSGBOX:
            lv_obj_clean_style_list(obj, LV_MSGBOX_PART_BG);
            list = lv_obj_get_style_list(obj, LV_MSGBOX_PART_BG);
            lv_style_list_add_style(list, &bg);
            lv_style_list_add_style(list, &mbox_bg);
            break;

        case LV_THEME_MSGBOX_BTNS:
            lv_obj_clean_style_list(obj, LV_MSGBOX_PART_BTN_BG);
            list = lv_obj_get_style_list(obj, LV_MSGBOX_PART_BTN_BG);
            lv_style_list_add_style(list, &pad_small);

            lv_obj_clean_style_list(obj, LV_MSGBOX_PART_BTN);
            list = lv_obj_get_style_list(obj, LV_MSGBOX_PART_BTN);
            lv_style_list_add_style(list, &btn);
            break;

#endif
#if LV_USE_LED
        case LV_THEME_LED:
            lv_obj_clean_style_list(obj, LV_LED_PART_MAIN);
            list = lv_obj_get_style_list(obj, LV_LED_PART_MAIN);
            lv_style_list_add_style(list, &led);
            break;
#endif
#if LV_USE_PAGE
        case LV_THEME_PAGE:
            lv_obj_clean_style_list(obj, LV_PAGE_PART_BG);
            list = lv_obj_get_style_list(obj, LV_PAGE_PART_BG);
            lv_style_list_add_style(list, &bg);

            lv_obj_clean_style_list(obj, LV_PAGE_PART_SCROLLABLE);
            list = lv_obj_get_style_list(obj, LV_PAGE_PART_SCROLLABLE);
            lv_style_list_add_style(list, &pad_inner);

            lv_obj_clean_style_list(obj, LV_PAGE_PART_SCROLLBAR);
            list = lv_obj_get_style_list(obj, LV_PAGE_PART_SCROLLBAR);
            lv_style_list_add_style(list, &sb);

#if LV_USE_ANIMATION
            lv_obj_clean_style_list(obj, LV_PAGE_PART_EDGE_FLASH);
            list = lv_obj_get_style_list(obj, LV_PAGE_PART_EDGE_FLASH);
            lv_style_list_add_style(list, &edge_flash);
#endif
            break;
#endif
#if LV_USE_TABVIEW
        case LV_THEME_TABVIEW:
            lv_obj_clean_style_list(obj, LV_TABVIEW_PART_BG);
            list = lv_obj_get_style_list(obj, LV_TABVIEW_PART_BG);
            lv_style_list_add_style(list, &scr);

            lv_obj_clean_style_list(obj, LV_TABVIEW_PART_BG_SCRL);

            lv_obj_clean_style_list(obj, LV_TABVIEW_PART_TAB_BG);
            list = lv_obj_get_style_list(obj, LV_TABVIEW_PART_TAB_BG);
            lv_style_list_add_style(list, &tabview_btns_bg);

            lv_obj_clean_style_list(obj, LV_TABVIEW_PART_INDIC);
            list = lv_obj_get_style_list(obj, LV_TABVIEW_PART_INDIC);
            lv_style_list_add_style(list, &tabview_indic);

            lv_obj_clean_style_list(obj, LV_TABVIEW_PART_TAB_BTN);
            list = lv_obj_get_style_list(obj, LV_TABVIEW_PART_TAB_BTN);
            lv_style_list_add_style(list, &tabview_btns);
            break;

        case LV_THEME_TABVIEW_PAGE:
            lv_obj_clean_style_list(obj, LV_PAGE_PART_BG);

            lv_obj_clean_style_list(obj, LV_PAGE_PART_SCROLLABLE);
            list = lv_obj_get_style_list(obj, LV_PAGE_PART_SCROLLABLE);
            lv_style_list_add_style(list, &tabview_page_scrl);

            break;
#endif

#if LV_USE_TILEVIEW
        case LV_THEME_TILEVIEW:
            lv_obj_clean_style_list(obj, LV_TILEVIEW_PART_BG);
            list = lv_obj_get_style_list(obj, LV_TILEVIEW_PART_BG);
            lv_style_list_add_style(list, &scr);

            lv_obj_clean_style_list(obj, LV_TILEVIEW_PART_SCRLBAR);
            list = lv_obj_get_style_list(obj, LV_TILEVIEW_PART_SCRLBAR);
            lv_style_list_add_style(list, &sb);

            lv_obj_clean_style_list(obj, LV_TILEVIEW_PART_EDGE_FLASH);
            list = lv_obj_get_style_list(obj, LV_TILEVIEW_PART_EDGE_FLASH);
            break;
#endif


#if LV_USE_ROLLER
        case LV_THEME_ROLLER:
            lv_obj_clean_style_list(obj, LV_ROLLER_PART_BG);
            list = lv_obj_get_style_list(obj, LV_ROLLER_PART_BG);
            lv_style_list_add_style(list, &bg);
            lv_style_list_add_style(list, &roller_bg);

            lv_obj_clean_style_list(obj, LV_ROLLER_PART_SELECTED);
            list = lv_obj_get_style_list(obj, LV_ROLLER_PART_SELECTED);
            lv_style_list_add_style(list, &roller_sel);
            break;
#endif


#if LV_USE_OBJMASK
        case LV_THEME_OBJMASK:
            lv_obj_clean_style_list(obj, LV_OBJMASK_PART_MAIN);
            list = lv_obj_get_style_list(obj, LV_OBJMASK_PART_MAIN);
            break;
#endif

#if LV_USE_LIST
        case LV_THEME_LIST:
            lv_obj_clean_style_list(obj, LV_LIST_PART_BG);
            list = lv_obj_get_style_list(obj, LV_LIST_PART_BG);
            lv_style_list_add_style(list, &bg);
            lv_style_list_add_style(list, &list_bg);

            lv_obj_clean_style_list(obj, LV_LIST_PART_SCRL);

            lv_obj_clean_style_list(obj, LV_LIST_PART_SCRLBAR);
            list = lv_obj_get_style_list(obj, LV_LIST_PART_SCRLBAR);
            lv_style_list_add_style(list, &sb);
            break;

        case LV_THEME_LIST_BTN:
            lv_obj_clean_style_list(obj, LV_BTN_PART_MAIN);
            list = lv_obj_get_style_list(obj, LV_BTN_PART_MAIN);
            lv_style_list_add_style(list, &list_btn);
            break;
#endif

#if LV_USE_DROPDOWN
        case LV_THEME_DROPDOWN:
            lv_obj_clean_style_list(obj, LV_DROPDOWN_PART_MAIN);
            list = lv_obj_get_style_list(obj, LV_DROPDOWN_PART_MAIN);
            lv_style_list_add_style(list, &bg);
            lv_style_list_add_style(list, &bg_click);
            lv_style_list_add_style(list, &pad_small);

            lv_obj_clean_style_list(obj, LV_DROPDOWN_PART_LIST);
            list = lv_obj_get_style_list(obj, LV_DROPDOWN_PART_LIST);
            lv_style_list_add_style(list, &bg);
            lv_style_list_add_style(list, &ddlist_page);

            lv_obj_clean_style_list(obj, LV_DROPDOWN_PART_SCRLBAR);
            list = lv_obj_get_style_list(obj, LV_DROPDOWN_PART_SCRLBAR);
            lv_style_list_add_style(list, &sb);

            lv_obj_clean_style_list(obj, LV_DROPDOWN_PART_SELECTED);
            list = lv_obj_get_style_list(obj, LV_DROPDOWN_PART_SELECTED);
            lv_style_list_add_style(list, &ddlist_sel);
            break;
#endif

#if LV_USE_CHART
        case LV_THEME_CHART:
            lv_obj_clean_style_list(obj, LV_CHART_PART_BG);
            list = lv_obj_get_style_list(obj, LV_CHART_PART_BG);
            lv_style_list_add_style(list, &bg);
            lv_style_list_add_style(list, &chart_bg);
            lv_style_list_add_style(list, &pad_small);

            lv_obj_clean_style_list(obj, LV_CHART_PART_SERIES_BG);
            list = lv_obj_get_style_list(obj, LV_CHART_PART_SERIES_BG);
            lv_style_list_add_style(list, &pad_small);
            lv_style_list_add_style(list, &chart_series_bg);

            lv_obj_clean_style_list(obj, LV_CHART_PART_SERIES);
            list = lv_obj_get_style_list(obj, LV_CHART_PART_SERIES);
            lv_style_list_add_style(list, &chart_series);
            break;
#endif
#if LV_USE_TABLE
        case LV_THEME_TABLE:
            lv_obj_clean_style_list(obj, LV_TABLE_PART_BG);
            list = lv_obj_get_style_list(obj, LV_TABLE_PART_BG);
            lv_style_list_add_style(list, &bg);

            lv_obj_clean_style_list(obj, LV_TABLE_PART_CELL1);
            list = lv_obj_get_style_list(obj, LV_TABLE_PART_CELL1);
            lv_style_list_add_style(list, &table_cell);

            lv_obj_clean_style_list(obj, LV_TABLE_PART_CELL2);
            list = lv_obj_get_style_list(obj, LV_TABLE_PART_CELL2);
            lv_style_list_add_style(list, &table_cell);

            lv_obj_clean_style_list(obj, LV_TABLE_PART_CELL3);
            list = lv_obj_get_style_list(obj, LV_TABLE_PART_CELL3);
            lv_style_list_add_style(list, &table_cell);

            lv_obj_clean_style_list(obj, LV_TABLE_PART_CELL4);
            list = lv_obj_get_style_list(obj, LV_TABLE_PART_CELL4);
            lv_style_list_add_style(list, &table_cell);
            break;
#endif

#if LV_USE_WIN
        case LV_THEME_WIN:
            lv_obj_clean_style_list(obj, LV_WIN_PART_BG);
            list = lv_obj_get_style_list(obj, LV_WIN_PART_BG);
            lv_style_list_add_style(list, &scr);

            lv_obj_clean_style_list(obj, LV_WIN_PART_SCROLLBAR);
            list = lv_obj_get_style_list(obj, LV_WIN_PART_SCROLLBAR);
            lv_style_list_add_style(list, &sb);

            lv_obj_clean_style_list(obj, LV_WIN_PART_CONTENT_SCROLLABLE);
            list = lv_obj_get_style_list(obj, LV_WIN_PART_CONTENT_SCROLLABLE);
            lv_style_list_add_style(list, &tabview_page_scrl);

            lv_obj_clean_style_list(obj, LV_WIN_PART_HEADER);
            list = lv_obj_get_style_list(obj, LV_WIN_PART_HEADER);
            lv_style_list_add_style(list, &tabview_btns_bg);
            break;

        case LV_THEME_WIN_BTN:
            lv_obj_clean_style_list(obj, LV_BTN_PART_MAIN);
            list = lv_obj_get_style_list(obj, LV_BTN_PART_MAIN);
            lv_style_list_add_style(list, &tabview_btns);
            break;
#endif

#if LV_USE_TEXTAREA
        case LV_THEME_TEXTAREA:
            lv_obj_clean_style_list(obj, LV_TEXTAREA_PART_BG);
            list = lv_obj_get_style_list(obj, LV_TEXTAREA_PART_BG);
            lv_style_list_add_style(list, &bg);
            lv_style_list_add_style(list, &pad_small);

            lv_obj_clean_style_list(obj, LV_TEXTAREA_PART_PLACEHOLDER);
            list = lv_obj_get_style_list(obj, LV_TEXTAREA_PART_PLACEHOLDER);
            lv_style_list_add_style(list, &ta_placeholder);

            lv_obj_clean_style_list(obj, LV_TEXTAREA_PART_CURSOR);
            list = lv_obj_get_style_list(obj, LV_TEXTAREA_PART_CURSOR);
            lv_style_list_add_style(list, &ta_cursor);

            lv_obj_clean_style_list(obj, LV_TEXTAREA_PART_SCRLBAR);
            list = lv_obj_get_style_list(obj, LV_TEXTAREA_PART_SCRLBAR);
            lv_style_list_add_style(list, &sb);
            break;

#endif


#if LV_USE_SPINBOX
        case LV_THEME_SPINBOX:
            lv_obj_clean_style_list(obj, LV_SPINBOX_PART_BG);
            list = lv_obj_get_style_list(obj, LV_SPINBOX_PART_BG);
            lv_style_list_add_style(list, &bg);
            lv_style_list_add_style(list, &pad_small);

            lv_obj_clean_style_list(obj, LV_SPINBOX_PART_CURSOR);
            list = lv_obj_get_style_list(obj, LV_SPINBOX_PART_CURSOR);
            lv_style_list_add_style(list, &spinbox_cursor);
            break;

        case LV_THEME_SPINBOX_BTN:
            lv_obj_clean_style_list(obj, LV_BTN_PART_MAIN);
            list = lv_obj_get_style_list(obj, LV_BTN_PART_MAIN);
            lv_style_list_add_style(list, &bg);
            lv_style_list_add_style(list, &bg_click);
            break;
#endif

#if LV_USE_CALENDAR
        case LV_THEME_CALENDAR:
            lv_obj_clean_style_list(obj, LV_CALENDAR_PART_BG);
            list = lv_obj_get_style_list(obj, LV_CALENDAR_PART_BG);
            lv_style_list_add_style(list, &bg);

            lv_obj_clean_style_list(obj, LV_CALENDAR_PART_DATE);
            list = lv_obj_get_style_list(obj, LV_CALENDAR_PART_DATE);
            lv_style_list_add_style(list, &calendar_date_nums);

            lv_obj_clean_style_list(obj, LV_CALENDAR_PART_HEADER);
            list = lv_obj_get_style_list(obj, LV_CALENDAR_PART_HEADER);
            lv_style_list_add_style(list, &calendar_header);

            lv_obj_clean_style_list(obj, LV_CALENDAR_PART_DAY_NAMES);
            list = lv_obj_get_style_list(obj, LV_CALENDAR_PART_DAY_NAMES);
            lv_style_list_add_style(list, &calendar_daynames);
            break;
#endif
#if LV_USE_CPICKER
        case LV_THEME_CPICKER:
            lv_obj_clean_style_list(obj, LV_CPICKER_PART_MAIN);
            list = lv_obj_get_style_list(obj, LV_CPICKER_PART_MAIN);
            lv_style_list_add_style(list, &cpicker_bg);

            lv_obj_clean_style_list(obj, LV_CPICKER_PART_KNOB);
            list = lv_obj_get_style_list(obj, LV_CPICKER_PART_KNOB);
            lv_style_list_add_style(list, &cpicker_indic);
            break;
#endif

#if LV_USE_LINEMETER
        case LV_THEME_LINEMETER:
            lv_obj_clean_style_list(obj, LV_LINEMETER_PART_MAIN);
            list = lv_obj_get_style_list(obj, LV_LINEMETER_PART_MAIN);
            lv_style_list_add_style(list, &bg);
            lv_style_list_add_style(list, &lmeter);
            break;
#endif
#if LV_USE_GAUGE
        case LV_THEME_GAUGE:
            lv_obj_clean_style_list(obj, LV_GAUGE_PART_MAIN);
            list = lv_obj_get_style_list(obj, LV_GAUGE_PART_MAIN);
            lv_style_list_add_style(list, &bg);
            lv_style_list_add_style(list, &gauge_main);

            lv_obj_clean_style_list(obj, LV_GAUGE_PART_MAJOR);
            list = lv_obj_get_style_list(obj, LV_GAUGE_PART_MAJOR);
            lv_style_list_add_style(list, &gauge_strong);

            lv_obj_clean_style_list(obj, LV_GAUGE_PART_NEEDLE);
            list = lv_obj_get_style_list(obj, LV_GAUGE_PART_NEEDLE);
            lv_style_list_add_style(list, &gauge_needle);
            break;
#endif
        default:
            break;
    }


    lv_obj_refresh_style(obj, LV_STYLE_PROP_ALL);
}

/**********************
 *   STATIC FUNCTIONS
 **********************/

static void style_init_reset(lv_style_t * style)
{
    if(inited) lv_style_reset(style);
    else lv_style_init(style);
}

#endif<|MERGE_RESOLUTION|>--- conflicted
+++ resolved
@@ -648,10 +648,7 @@
     lv_style_set_size(&sb, LV_STATE_DEFAULT, LV_DPX(7));
     lv_style_set_pad_right(&sb, LV_STATE_DEFAULT,  LV_DPX(7));
     lv_style_set_pad_bottom(&sb, LV_STATE_DEFAULT,  LV_DPX(7));
-<<<<<<< HEAD
-=======
-
->>>>>>> 13dd42fd
+
 #if  LV_USE_ANIMATION
     style_init_reset(&edge_flash);
     lv_style_set_bg_opa(&edge_flash, LV_STATE_DEFAULT, LV_OPA_COVER);
