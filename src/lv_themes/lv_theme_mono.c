/**
 * @file lv_theme_mono.c
 *
 */

/*********************
 *      INCLUDES
 *********************/
#include "../../lvgl.h" /*To see all the widgets*/

#if LV_USE_THEME_MONO

#include "../lv_misc/lv_gc.h"

#if defined(LV_GC_INCLUDE)
    #include LV_GC_INCLUDE
#endif /* LV_ENABLE_GC */

/*********************
 *      DEFINES
 *********************/

/**********************
 *      TYPEDEFS
 **********************/

typedef struct {
    lv_style_t scr;
    lv_style_t bg;
    lv_style_t clip_corner;
    lv_style_t btn;
    lv_style_t round;
    lv_style_t no_radius;
    lv_style_t fg_color;
    lv_style_t border_none;
    lv_style_t big_line_space;       /*In roller or dropdownlist*/
    lv_style_t pad_none;
    lv_style_t pad_normal;
    lv_style_t pad_small;
    lv_style_t txt_underline;

#if LV_USE_ARC
    lv_style_t arc_bg, arc_indic;
#endif

#if LV_USE_LIST
    lv_style_t list_btn;
#endif

#if LV_USE_CALENDAR
    lv_style_t calendar_date;
#endif

#if LV_USE_CHART
    lv_style_t chart_series;
#endif

#if LV_USE_LINEMETER
    lv_style_t linemeter;
#endif

#if LV_USE_GAUGE
    lv_style_t gauge_needle, gauge_major;
#endif

#if LV_USE_PAGE
    lv_style_t sb;
#endif

#if LV_USE_SPINNER
    lv_style_t tick_line;
#endif

#if LV_USE_TEXTAREA
    lv_style_t ta_cursor;
#endif

#if LV_USE_TABVIEW
    lv_style_t tab_bg;
#endif
} theme_styles_t;

/**********************
 *  STATIC PROTOTYPES
 **********************/
static void theme_apply(lv_theme_t * th, lv_obj_t * obj, lv_theme_style_t name);
static void style_init_reset(lv_style_t * style);

/**********************
 *  STATIC VARIABLES
 **********************/
static lv_theme_t theme;

static theme_styles_t * styles;

static bool inited;

/**********************
 *      MACROS
 **********************/
#define COLOR_INV(c)    ((c).ch.red == 0 ? LV_COLOR_WHITE : LV_COLOR_BLACK)
#define BG_COLOR        theme.color_primary.ch.red == 0 ? LV_COLOR_WHITE : LV_COLOR_BLACK
#define FG_COLOR        COLOR_INV(BG_COLOR)
#define RADIUS          (LV_MATH_MAX(LV_DPI / 30, 2))
#define BORDER_WIDTH    (LV_MATH_MAX(LV_DPI / 60, 1))

/**********************
 *   STATIC FUNCTIONS
 **********************/

static void basic_init(void)
{
    style_init_reset(&styles->scr);
    lv_style_set_bg_opa(&styles->scr, LV_STATE_DEFAULT, LV_OPA_COVER);
    lv_style_set_bg_color(&styles->scr, LV_STATE_DEFAULT, BG_COLOR);
    lv_style_set_text_color(&styles->scr, LV_STATE_DEFAULT, FG_COLOR);
    lv_style_set_text_sel_color(&styles->scr, LV_STATE_DEFAULT, BG_COLOR);
    lv_style_set_text_sel_bg_color(&styles->scr, LV_STATE_DEFAULT, FG_COLOR);
    lv_style_set_value_color(&styles->scr, LV_STATE_DEFAULT, FG_COLOR);

    style_init_reset(&styles->bg);
    lv_style_set_border_post(&styles->bg, LV_STATE_DEFAULT, true);
    lv_style_set_radius(&styles->bg, LV_STATE_DEFAULT, RADIUS);
    lv_style_set_bg_opa(&styles->bg, LV_STATE_DEFAULT, LV_OPA_COVER);
    lv_style_set_bg_color(&styles->bg, LV_STATE_DEFAULT, BG_COLOR);
    lv_style_set_border_width(&styles->bg, LV_STATE_DEFAULT, BORDER_WIDTH);
    lv_style_set_border_width(&styles->bg, LV_STATE_FOCUSED, BORDER_WIDTH * 2);
    lv_style_set_border_width(&styles->bg, LV_STATE_FOCUSED | LV_STATE_EDITED, BORDER_WIDTH * 3);
    lv_style_set_border_color(&styles->bg, LV_STATE_DEFAULT, FG_COLOR);
    lv_style_set_line_width(&styles->bg, LV_STATE_DEFAULT, LV_MATH_MAX(LV_DPI / 100, 1));
    lv_style_set_scale_end_line_width(&styles->bg, LV_STATE_DEFAULT, LV_MATH_MAX(LV_DPI / 100, 1));
    lv_style_set_line_color(&styles->bg, LV_STATE_DEFAULT, FG_COLOR);
    lv_style_set_scale_grad_color(&styles->bg, LV_STATE_DEFAULT, FG_COLOR);
    lv_style_set_scale_end_color(&styles->bg, LV_STATE_DEFAULT, FG_COLOR);
    lv_style_set_text_color(&styles->bg, LV_STATE_DEFAULT, FG_COLOR);
    lv_style_set_value_color(&styles->bg, LV_STATE_DEFAULT, FG_COLOR);
    lv_style_set_pad_left(&styles->bg, LV_STATE_DEFAULT, LV_DPI / 10);
    lv_style_set_pad_right(&styles->bg, LV_STATE_DEFAULT, LV_DPI / 10);
    lv_style_set_pad_top(&styles->bg, LV_STATE_DEFAULT, LV_DPI / 10);
    lv_style_set_pad_bottom(&styles->bg, LV_STATE_DEFAULT, LV_DPI / 10);

    style_init_reset(&styles->clip_corner);
    lv_style_set_clip_corner(&styles->clip_corner, LV_STATE_DEFAULT, true);

    style_init_reset(&styles->btn);
    lv_style_set_radius(&styles->btn, LV_STATE_DEFAULT, RADIUS);
    lv_style_set_border_width(&styles->btn, LV_STATE_DEFAULT, BORDER_WIDTH);
    lv_style_set_border_width(&styles->btn, LV_STATE_FOCUSED, BORDER_WIDTH + 1);
    lv_style_set_border_width(&styles->btn, LV_STATE_FOCUSED | LV_STATE_EDITED, BORDER_WIDTH + 2);
    lv_style_set_border_color(&styles->btn, LV_STATE_DEFAULT, FG_COLOR);
    lv_style_set_bg_color(&styles->btn, LV_STATE_DEFAULT, BG_COLOR);
    lv_style_set_bg_color(&styles->btn, LV_STATE_PRESSED, FG_COLOR);
    lv_style_set_bg_color(&styles->btn, LV_STATE_CHECKED, FG_COLOR);
    lv_style_set_bg_color(&styles->btn, LV_STATE_CHECKED | LV_STATE_PRESSED, BG_COLOR);
    lv_style_set_text_color(&styles->btn, LV_STATE_DEFAULT, FG_COLOR);
    lv_style_set_text_color(&styles->btn, LV_STATE_PRESSED, BG_COLOR);
    lv_style_set_text_color(&styles->btn, LV_STATE_CHECKED, BG_COLOR);
    lv_style_set_text_color(&styles->btn, LV_STATE_CHECKED | LV_STATE_PRESSED, FG_COLOR);
    lv_style_set_value_color(&styles->btn, LV_STATE_DEFAULT, FG_COLOR);
    lv_style_set_value_color(&styles->btn, LV_STATE_PRESSED, BG_COLOR);
    lv_style_set_value_color(&styles->btn, LV_STATE_CHECKED, BG_COLOR);
    lv_style_set_value_color(&styles->btn, LV_STATE_CHECKED | LV_STATE_PRESSED, FG_COLOR);
    lv_style_set_image_recolor(&styles->btn, LV_STATE_DEFAULT, FG_COLOR);
    lv_style_set_image_recolor(&styles->btn, LV_STATE_PRESSED, BG_COLOR);
    lv_style_set_image_recolor(&styles->btn, LV_STATE_CHECKED, BG_COLOR);
    lv_style_set_image_recolor(&styles->btn, LV_STATE_CHECKED | LV_STATE_PRESSED, FG_COLOR);

    style_init_reset(&styles->round);
    lv_style_set_radius(&styles->round, LV_STATE_DEFAULT, LV_RADIUS_CIRCLE);

    style_init_reset(&styles->no_radius);
    lv_style_set_radius(&styles->no_radius, LV_STATE_DEFAULT, 0);


    style_init_reset(&styles->border_none);
    lv_style_set_border_width(&styles->border_none, LV_STATE_DEFAULT, 0);


    style_init_reset(&styles->fg_color);
    lv_style_set_bg_color(&styles->fg_color, LV_STATE_DEFAULT, FG_COLOR);
    lv_style_set_text_color(&styles->fg_color, LV_STATE_DEFAULT, BG_COLOR);
    lv_style_set_image_recolor(&styles->fg_color, LV_STATE_DEFAULT, BG_COLOR);
    lv_style_set_line_color(&styles->fg_color, LV_STATE_DEFAULT, FG_COLOR);

    style_init_reset(&styles->big_line_space);
    lv_style_set_text_line_space(&styles->big_line_space, LV_STATE_DEFAULT, LV_DPI / 10);

    style_init_reset(&styles->pad_none);
    lv_style_set_pad_left(&styles->pad_none, LV_STATE_DEFAULT, 0);
    lv_style_set_pad_right(&styles->pad_none, LV_STATE_DEFAULT, 0);
    lv_style_set_pad_top(&styles->pad_none, LV_STATE_DEFAULT, 0);
    lv_style_set_pad_bottom(&styles->pad_none, LV_STATE_DEFAULT, 0);

    style_init_reset(&styles->pad_normal);
    lv_style_set_pad_left(&styles->pad_normal, LV_STATE_DEFAULT, LV_DPI / 10);
    lv_style_set_pad_right(&styles->pad_normal, LV_STATE_DEFAULT, LV_DPI / 10);
    lv_style_set_pad_top(&styles->pad_normal, LV_STATE_DEFAULT, LV_DPI / 10);
    lv_style_set_pad_bottom(&styles->pad_normal, LV_STATE_DEFAULT, LV_DPI / 10);

    style_init_reset(&styles->pad_small);
    lv_style_set_pad_left(&styles->pad_small, LV_STATE_DEFAULT, LV_DPI / 20);
    lv_style_set_pad_right(&styles->pad_small, LV_STATE_DEFAULT, LV_DPI / 20);
    lv_style_set_pad_top(&styles->pad_small, LV_STATE_DEFAULT, LV_DPI / 20);
    lv_style_set_pad_bottom(&styles->pad_small, LV_STATE_DEFAULT, LV_DPI / 20);

    style_init_reset(&styles->txt_underline);
    lv_style_set_text_decor(&styles->txt_underline, LV_STATE_FOCUSED, LV_TEXT_DECOR_UNDERLINE);
}

static void arc_init(void)
{
#if LV_USE_ARC != 0
    style_init_reset(&styles->arc_bg);
    lv_style_set_line_width(&styles->arc_bg, LV_STATE_DEFAULT, LV_MATH_MAX(LV_DPI / 100, 1));
    lv_style_set_line_color(&styles->arc_bg, LV_STATE_DEFAULT, FG_COLOR);

    style_init_reset(&styles->arc_indic);
    lv_style_set_line_width(&styles->arc_indic, LV_STATE_DEFAULT, LV_MATH_MAX(LV_DPI / 10, 3));
    lv_style_set_line_color(&styles->arc_indic, LV_STATE_DEFAULT, FG_COLOR);
#endif
}

static void bar_init(void)
{
#if LV_USE_BAR

#endif
}

static void btn_init(void)
{
#if LV_USE_BTN != 0

#endif
}


static void btnmatrix_init(void)
{
#if LV_USE_BTNMATRIX

#endif
}


static void calendar_init(void)
{
#if LV_USE_CALENDAR
    style_init_reset(&styles->calendar_date);
    lv_style_set_value_str(&styles->calendar_date, LV_STATE_CHECKED, LV_SYMBOL_BULLET);
    lv_style_set_value_font(&styles->calendar_date, LV_STATE_CHECKED, LV_THEME_DEFAULT_FONT_TITLE);
    lv_style_set_value_align(&styles->calendar_date, LV_STATE_CHECKED, LV_ALIGN_IN_TOP_RIGHT);
    lv_style_set_value_color(&styles->calendar_date, LV_STATE_CHECKED, FG_COLOR);
    lv_style_set_value_ofs_y(&styles->calendar_date, LV_STATE_CHECKED,
                             - lv_font_get_line_height(LV_THEME_DEFAULT_FONT_TITLE) / 4);
    lv_style_set_bg_color(&styles->calendar_date, LV_STATE_CHECKED, BG_COLOR);
    lv_style_set_text_color(&styles->calendar_date, LV_STATE_CHECKED, FG_COLOR);
    lv_style_set_value_color(&styles->calendar_date, LV_STATE_CHECKED | LV_STATE_PRESSED, BG_COLOR);
    lv_style_set_bg_color(&styles->calendar_date, LV_STATE_CHECKED | LV_STATE_PRESSED, FG_COLOR);
    lv_style_set_text_color(&styles->calendar_date, LV_STATE_CHECKED | LV_STATE_PRESSED, BG_COLOR);
    lv_style_set_border_width(&styles->calendar_date, LV_STATE_FOCUSED, BORDER_WIDTH);
    lv_style_set_pad_inner(&styles->calendar_date, LV_STATE_DEFAULT, LV_MATH_MAX(LV_DPI / 100, 1));

#endif
}

static void chart_init(void)
{
#if LV_USE_CHART
    style_init_reset(&styles->chart_series);
    lv_style_set_size(&styles->chart_series, LV_STATE_DEFAULT, 0);
    lv_style_set_bg_opa(&styles->chart_series, LV_STATE_DEFAULT, LV_OPA_TRANSP);
    lv_style_set_line_width(&styles->chart_series, LV_STATE_DEFAULT, LV_MATH_MAX(LV_DPI / 50, 1));

#endif
}


static void cpicker_init(void)
{
#if LV_USE_CPICKER

#endif
}

static void checkbox_init(void)
{
#if LV_USE_CHECKBOX != 0

#endif
}


static void cont_init(void)
{
#if LV_USE_CONT != 0

#endif
}


static void gauge_init(void)
{
#if LV_USE_GAUGE != 0
    style_init_reset(&styles->gauge_needle);
    lv_style_set_line_width(&styles->gauge_needle, LV_STATE_DEFAULT, LV_MATH_MAX(LV_DPI / 30, 2));
    lv_style_set_line_color(&styles->gauge_needle, LV_STATE_DEFAULT, FG_COLOR);
    lv_style_set_size(&styles->gauge_needle, LV_STATE_DEFAULT, LV_MATH_MAX(LV_DPI / 10, 4));
    lv_style_set_bg_opa(&styles->gauge_needle, LV_STATE_DEFAULT, LV_OPA_COVER);
    lv_style_set_bg_color(&styles->gauge_needle, LV_STATE_DEFAULT, FG_COLOR);
    lv_style_set_radius(&styles->gauge_needle, LV_STATE_DEFAULT, LV_RADIUS_CIRCLE);

    style_init_reset(&styles->gauge_major);
    lv_style_set_line_width(&styles->gauge_major, LV_STATE_DEFAULT, LV_MATH_MAX(LV_DPI / 25, 2));
    lv_style_set_line_color(&styles->gauge_major, LV_STATE_DEFAULT, FG_COLOR);
    lv_style_set_scale_end_color(&styles->gauge_major, LV_STATE_DEFAULT, FG_COLOR);
    lv_style_set_scale_grad_color(&styles->gauge_major, LV_STATE_DEFAULT, FG_COLOR);
    lv_style_set_scale_end_line_width(&styles->gauge_major, LV_STATE_DEFAULT, LV_MATH_MAX(LV_DPI / 25, 2));

#endif
}

static void img_init(void)
{
#if LV_USE_IMG != 0

#endif
}

static void label_init(void)
{
#if LV_USE_LABEL != 0

#endif
}


static void linemeter_init(void)
{
#if LV_USE_LINEMETER != 0
    style_init_reset(&styles->linemeter);
    lv_style_set_line_width(&styles->linemeter, LV_STATE_DEFAULT, LV_MATH_MAX(LV_DPI / 25, 2));
    lv_style_set_scale_end_line_width(&styles->linemeter, LV_STATE_DEFAULT, LV_MATH_MAX(LV_DPI / 70, 1));
#endif
}

static void line_init(void)
{
#if LV_USE_LINE != 0

#endif
}

static void led_init(void)
{
#if LV_USE_LED != 0

#endif
}

static void page_init(void)
{
#if LV_USE_PAGE

#endif
}

static void slider_init(void)
{
#if LV_USE_SLIDER != 0

#endif
}

static void switch_init(void)
{
#if LV_USE_SWITCH != 0

#endif
}


static void spinbox_init(void)
{
#if LV_USE_SPINBOX

#endif
}


static void spinner_init(void)
{
#if LV_USE_SPINNER != 0

#endif
}

static void keyboard_init(void)
{
#if LV_USE_KEYBOARD

#endif
}

static void msgbox_init(void)
{
#if LV_USE_MSGBOX

#endif
}

static void textarea_init(void)
{
#if LV_USE_TEXTAREA
    style_init_reset(&styles->ta_cursor);
    lv_style_set_bg_opa(&styles->ta_cursor, LV_STATE_DEFAULT, LV_OPA_TRANSP);
    lv_style_set_border_width(&styles->ta_cursor, LV_STATE_DEFAULT, LV_MATH_MAX(LV_DPI / 100, 1));
    lv_style_set_border_side(&styles->ta_cursor, LV_STATE_DEFAULT, LV_BORDER_SIDE_LEFT);
    lv_style_set_border_color(&styles->ta_cursor, LV_STATE_DEFAULT, FG_COLOR);

#endif
}

static void list_init(void)
{
#if LV_USE_LIST != 0
    style_init_reset(&styles->list_btn);
    lv_style_set_bg_opa(&styles->list_btn, LV_STATE_DEFAULT, LV_OPA_TRANSP);
    lv_style_set_bg_opa(&styles->list_btn, LV_STATE_PRESSED, LV_OPA_COVER);
    lv_style_set_bg_opa(&styles->list_btn, LV_STATE_CHECKED, LV_OPA_COVER);
    lv_style_set_radius(&styles->list_btn, LV_STATE_DEFAULT, 0);
    lv_style_set_border_side(&styles->list_btn, LV_STATE_DEFAULT, LV_BORDER_SIDE_BOTTOM);
#endif
}

static void ddlist_init(void)
{
#if LV_USE_DROPDOWN != 0

#endif
}

static void roller_init(void)
{
#if LV_USE_ROLLER != 0

#endif
}

static void tabview_init(void)
{
#if LV_USE_TABVIEW != 0
    style_init_reset(&styles->tab_bg);
    lv_style_set_border_width(&styles->tab_bg, LV_STATE_DEFAULT, BORDER_WIDTH);
    lv_style_set_border_color(&styles->tab_bg, LV_STATE_DEFAULT, FG_COLOR);
    lv_style_set_border_side(&styles->tab_bg, LV_STATE_DEFAULT, LV_BORDER_SIDE_BOTTOM);

#endif
}

static void tileview_init(void)
{
#if LV_USE_TILEVIEW != 0
#endif
}

static void table_init(void)
{
#if LV_USE_TABLE != 0

#endif
}

static void win_init(void)
{
#if LV_USE_WIN != 0

#endif
}


/**********************
 *   GLOBAL FUNCTIONS
 **********************/

/**
 * Initialize the default
 * @param color_primary the primary color of the theme
 * @param color_secondary the secondary color for the theme
 * @param flags ORed flags starting with `LV_THEME_DEF_FLAG_...`
 * @param font_small pointer to a small font
 * @param font_normal pointer to a normal font
 * @param font_subtitle pointer to a large font
 * @param font_title pointer to a extra large font
 * @return a pointer to reference this theme later
 */
lv_theme_t * lv_theme_mono_init(lv_color_t color_primary, lv_color_t color_secondary, uint32_t flags,
                                const lv_font_t * font_small, const lv_font_t * font_normal, const lv_font_t * font_subtitle,
                                const lv_font_t * font_title)
{

    /* This trick is required only to avoid the garbage collection of
     * styles' data if LVGL is used in a binding (e.g. Micropython)
     * In a general case styles could be simple `static lv_style_t my style` variables*/
    if(!inited) {
        LV_GC_ROOT(_lv_theme_mono_styles) = lv_mem_alloc(sizeof(theme_styles_t));
        styles = (theme_styles_t *)LV_GC_ROOT(_lv_theme_mono_styles);
    }

    theme.color_primary = color_primary;
    theme.color_secondary = color_secondary;
    theme.font_small = font_small;
    theme.font_normal = font_normal;
    theme.font_subtitle = font_subtitle;
    theme.font_title = font_title;
    theme.flags = flags;

    basic_init();
    cont_init();
    btn_init();
    label_init();
    bar_init();
    img_init();
    line_init();
    led_init();
    slider_init();
    switch_init();
    linemeter_init();
    gauge_init();
    arc_init();
    spinner_init();
    chart_init();
    calendar_init();
    cpicker_init();
    checkbox_init();
    btnmatrix_init();
    keyboard_init();
    msgbox_init();
    page_init();
    textarea_init();
    spinbox_init();
    list_init();
    ddlist_init();
    roller_init();
    tabview_init();
    tileview_init();
    table_init();
    win_init();

    theme.apply_xcb = NULL;
    theme.apply_cb = theme_apply;

    return &theme;
}


static void theme_apply(lv_theme_t * th, lv_obj_t * obj, lv_theme_style_t name)
{
    LV_UNUSED(th);

    lv_style_list_t * list;

    switch(name) {
        case LV_THEME_NONE:
            break;

        case LV_THEME_SCR:
            list = _lv_obj_get_style_list(obj, LV_OBJ_PART_MAIN);
            _lv_style_list_add_style(list, &styles->scr);
            break;
        case LV_THEME_OBJ:
            list = _lv_obj_get_style_list(obj, LV_OBJ_PART_MAIN);
            _lv_style_list_add_style(list, &styles->bg);
            break;

            #if LV_USE_BTN
        case LV_THEME_BTN:
            list = _lv_obj_get_style_list(obj, LV_BTN_PART_MAIN);
            _lv_style_list_add_style(list, &styles->bg);
            _lv_style_list_add_style(list, &styles->btn);
            _lv_style_list_add_style(list, &styles->txt_underline);
            break;
#endif

#if LV_USE_BTNMATRIX
        case LV_THEME_BTNMATRIX:
            list = _lv_obj_get_style_list(obj, LV_BTNMATRIX_PART_MAIN);
            _lv_style_list_add_style(list, &styles->bg);

            list = _lv_obj_get_style_list(obj, LV_BTNMATRIX_PART_BTN);
            _lv_style_list_add_style(list, &styles->bg);
            _lv_style_list_add_style(list, &styles->btn);
            _lv_style_list_add_style(list, &styles->txt_underline);
            break;
#endif

#if LV_USE_KEYBOARD
        case LV_THEME_KEYBOARD:
            list = _lv_obj_get_style_list(obj, LV_KEYBOARD_PART_BG);
            _lv_style_list_add_style(list, &styles->bg);
            _lv_style_list_add_style(list, &styles->pad_small);

            list = _lv_obj_get_style_list(obj, LV_KEYBOARD_PART_BTN);
            _lv_style_list_add_style(list, &styles->bg);
            _lv_style_list_add_style(list, &styles->btn);
            break;
#endif

#if LV_USE_BAR
        case LV_THEME_BAR:
            list = _lv_obj_get_style_list(obj, LV_BAR_PART_MAIN);
            _lv_style_list_add_style(list, &styles->bg);
            _lv_style_list_add_style(list, &styles->pad_none);
            _lv_style_list_add_style(list, &styles->round);

            list = _lv_obj_get_style_list(obj, LV_BAR_PART_INDIC);
            _lv_style_list_add_style(list, &styles->bg);
            _lv_style_list_add_style(list, &styles->fg_color);
            _lv_style_list_add_style(list, &styles->round);
            break;
#endif

#if LV_USE_SWITCH
        case LV_THEME_SWITCH:
            list = _lv_obj_get_style_list(obj, LV_SWITCH_PART_MAIN);
            _lv_style_list_add_style(list, &styles->bg);
            _lv_style_list_add_style(list, &styles->pad_none);
            _lv_style_list_add_style(list, &styles->round);

            list = _lv_obj_get_style_list(obj, LV_SWITCH_PART_INDIC);
            _lv_style_list_add_style(list, &styles->bg);
            _lv_style_list_add_style(list, &styles->fg_color);

            list = _lv_obj_get_style_list(obj, LV_SWITCH_PART_KNOB);
            _lv_style_list_add_style(list, &styles->bg);
            _lv_style_list_add_style(list, &styles->pad_none);
            _lv_style_list_add_style(list, &styles->round);
            break;
#endif

#if LV_USE_CANVAS
        case LV_THEME_CANVAS:
            list = _lv_obj_get_style_list(obj, LV_CANVAS_PART_MAIN);
            break;
#endif

#if LV_USE_IMG
        case LV_THEME_IMAGE:
            list = _lv_obj_get_style_list(obj, LV_IMG_PART_MAIN);
            break;
#endif

#if LV_USE_IMGBTN
        case LV_THEME_IMGBTN:
            list = _lv_obj_get_style_list(obj, LV_IMG_PART_MAIN);
            break;
#endif

#if LV_USE_LABEL
        case LV_THEME_LABEL:
            list = _lv_obj_get_style_list(obj, LV_LABEL_PART_MAIN);
            break;
#endif

#if LV_USE_LINE
        case LV_THEME_LINE:
            list = _lv_obj_get_style_list(obj, LV_LABEL_PART_MAIN);
            break;
#endif

#if LV_USE_ARC
        case LV_THEME_ARC:
            list = _lv_obj_get_style_list(obj, LV_ARC_PART_BG);
            _lv_style_list_add_style(list, &styles->arc_bg);

            list = _lv_obj_get_style_list(obj, LV_ARC_PART_INDIC);
            _lv_style_list_add_style(list, &styles->arc_indic);
            break;
#endif

#if LV_USE_SPINNER
        case LV_THEME_SPINNER:
            list = _lv_obj_get_style_list(obj, LV_SPINNER_PART_BG);
            _lv_style_list_add_style(list, &styles->bg);
            _lv_style_list_add_style(list, &styles->tick_line);

            list = _lv_obj_get_style_list(obj, LV_SPINNER_PART_INDIC);
            _lv_style_list_add_style(list, &styles->bg);
            _lv_style_list_add_style(list, &styles->fg_color);
            _lv_style_list_add_style(list, &styles->tick_line);
            break;
#endif

#if LV_USE_SLIDER
        case LV_THEME_SLIDER:
            list = _lv_obj_get_style_list(obj, LV_SLIDER_PART_MAIN);
            _lv_style_list_add_style(list, &styles->bg);
            _lv_style_list_add_style(list, &styles->pad_none);

            list = _lv_obj_get_style_list(obj, LV_SLIDER_PART_INDIC);
            _lv_style_list_add_style(list, &styles->bg);
            _lv_style_list_add_style(list, &styles->fg_color);

            list = _lv_obj_get_style_list(obj, LV_SLIDER_PART_KNOB);
            _lv_style_list_add_style(list, &styles->bg);
            _lv_style_list_add_style(list, &styles->round);
            _lv_style_list_add_style(list, &styles->pad_small);
            _lv_style_list_add_style(list, &styles->fg_color);
            break;
#endif

#if LV_USE_CHECKBOX
        case LV_THEME_CHECKBOX:
            list = _lv_obj_get_style_list(obj, LV_CHECKBOX_PART_MAIN);
            _lv_style_list_add_style(list, &styles->pad_small);

            list = _lv_obj_get_style_list(obj, LV_CHECKBOX_PART_BULLET);
            _lv_style_list_add_style(list, &styles->bg);
            _lv_style_list_add_style(list, &styles->btn);
            _lv_style_list_add_style(list, &styles->pad_small);
            break;
#endif

#if LV_USE_MSGBOX
        case LV_THEME_MSGBOX:
            list = _lv_obj_get_style_list(obj, LV_MSGBOX_PART_BG);
            _lv_style_list_add_style(list, &styles->bg);
            break;

        case LV_THEME_MSGBOX_BTNS:
            list = _lv_obj_get_style_list(obj, LV_MSGBOX_PART_BTN_BG);
            _lv_style_list_add_style(list, &styles->pad_inner);

            list = _lv_obj_get_style_list(obj, LV_MSGBOX_PART_BTN);
            _lv_style_list_add_style(list, &styles->bg);
            _lv_style_list_add_style(list, &styles->btn);
            _lv_style_list_add_style(list, &styles->txt_underline);
            break;

#endif
#if LV_USE_LED
        case LV_THEME_LED:
            list = _lv_obj_get_style_list(obj, LV_LED_PART_MAIN);
            _lv_style_list_add_style(list, &styles->bg);
            _lv_style_list_add_style(list, &styles->round);
            break;
#endif
#if LV_USE_PAGE
        case LV_THEME_PAGE:
            list = _lv_obj_get_style_list(obj, LV_PAGE_PART_BG);
            _lv_style_list_add_style(list, &styles->bg);

            list = _lv_obj_get_style_list(obj, LV_PAGE_PART_SCROLLABLE);
            _lv_style_list_add_style(list, &styles->pad_inner);

            list = _lv_obj_get_style_list(obj, LV_PAGE_PART_SCROLLBAR);
            _lv_style_list_add_style(list, &styles->sb);
            break;
#endif
#if LV_USE_TABVIEW
        case LV_THEME_TABVIEW:
            list = _lv_obj_get_style_list(obj, LV_TABVIEW_PART_BG);
            _lv_style_list_add_style(list, &styles->scr);

            list = _lv_obj_get_style_list(obj, LV_TABVIEW_PART_TAB_BG);
            _lv_style_list_add_style(list, &styles->tab_bg);
            _lv_style_list_add_style(list, &styles->pad_small);

            list = _lv_obj_get_style_list(obj, LV_TABVIEW_PART_TAB_BTN);
            _lv_style_list_add_style(list, &styles->bg);
            _lv_style_list_add_style(list, &styles->btn);
            _lv_style_list_add_style(list, &styles->txt_underline);
            break;

        case LV_THEME_TABVIEW_PAGE:
            list = _lv_obj_get_style_list(obj, LV_PAGE_PART_SCROLLABLE);
            _lv_style_list_add_style(list, &styles->pad_normal);

            break;
#endif

#if LV_USE_TILEVIEW
        case LV_THEME_TILEVIEW:
            list = _lv_obj_get_style_list(obj, LV_TILEVIEW_PART_BG);
            _lv_style_list_add_style(list, &styles->bg);

            list = _lv_obj_get_style_list(obj, LV_TILEVIEW_PART_SCROLLBAR);
            _lv_style_list_add_style(list, &styles->sb);

            list = _lv_obj_get_style_list(obj, LV_TILEVIEW_PART_EDGE_FLASH);
            _lv_style_list_add_style(list, &styles->bg);
            break;
#endif


#if LV_USE_ROLLER
        case LV_THEME_ROLLER:
            list = _lv_obj_get_style_list(obj, LV_ROLLER_PART_BG);
            _lv_style_list_add_style(list, &styles->bg);
            _lv_style_list_add_style(list, &styles->big_line_space);

            list = _lv_obj_get_style_list(obj, LV_ROLLER_PART_SELECTED);
            _lv_style_list_add_style(list, &styles->bg);
            _lv_style_list_add_style(list, &styles->fg_color);
            _lv_style_list_add_style(list, &styles->no_radius);
            break;
#endif


#if LV_USE_OBJMASK
        case LV_THEME_OBJMASK:
            list = _lv_obj_get_style_list(obj, LV_OBJMASK_PART_MAIN);
            break;
#endif

#if LV_USE_LIST
        case LV_THEME_LIST:
            list = _lv_obj_get_style_list(obj, LV_LIST_PART_BG);
            _lv_style_list_add_style(list, &styles->bg);
            _lv_style_list_add_style(list, &styles->pad_none);
            _lv_style_list_add_style(list, &styles->clip_corner);

            list = _lv_obj_get_style_list(obj, LV_LIST_PART_SCROLLBAR);
            _lv_style_list_add_style(list, &styles->sb);
            break;

        case LV_THEME_LIST_BTN:
            list = _lv_obj_get_style_list(obj, LV_BTN_PART_MAIN);
            _lv_style_list_add_style(list, &styles->bg);
            _lv_style_list_add_style(list, &styles->btn);
            _lv_style_list_add_style(list, &styles->list_btn);
            _lv_style_list_add_style(list, &styles->txt_underline);

            break;
#endif

#if LV_USE_DROPDOWN
        case LV_THEME_DROPDOWN:
            list = _lv_obj_get_style_list(obj, LV_DROPDOWN_PART_MAIN);
            _lv_style_list_add_style(list, &styles->bg);
            _lv_style_list_add_style(list, &styles->btn);

            list = _lv_obj_get_style_list(obj, LV_DROPDOWN_PART_LIST);
            _lv_style_list_add_style(list, &styles->bg);
            _lv_style_list_add_style(list, &styles->big_line_space);

            list = _lv_obj_get_style_list(obj, LV_DROPDOWN_PART_SELECTED);
            _lv_style_list_add_style(list, &styles->bg);
            _lv_style_list_add_style(list, &styles->fg_color);
            _lv_style_list_add_style(list, &styles->no_radius);
            break;
#endif

#if LV_USE_CHART
        case LV_THEME_CHART:
            list = _lv_obj_get_style_list(obj, LV_CHART_PART_BG);
            _lv_style_list_add_style(list, &styles->bg);

            list = _lv_obj_get_style_list(obj, LV_CHART_PART_SERIES_BG);
            _lv_style_list_add_style(list, &styles->bg);
            _lv_style_list_add_style(list, &styles->border_none);

            list = _lv_obj_get_style_list(obj, LV_CHART_PART_SERIES);
            _lv_style_list_add_style(list, &styles->chart_series);
            break;
#endif
#if LV_USE_TABLE
<<<<<<< HEAD
        case LV_THEME_TABLE:
        {
            list = _lv_obj_get_style_list(obj, LV_TABLE_PART_BG);
            _lv_style_list_add_style(list, &styles->bg);
=======
        case LV_THEME_TABLE: {
                list = lv_obj_get_style_list(obj, LV_TABLE_PART_BG);
                _lv_style_list_add_style(list, &styles->bg);
>>>>>>> 120d579c

                int idx = 1; /* start value should be 1, not zero, since cell styles
                            start at 1 due to presence of LV_TABLE_PART_BG=0
                            in the enum (lv_table.h) */
<<<<<<< HEAD
                         /* declaring idx outside loop to work with older compilers */
            for (; idx <= LV_TABLE_CELL_STYLE_CNT; idx ++ ) {
              list = _lv_obj_get_style_list(obj, idx);
              _lv_style_list_add_style(list, &styles->bg);
              _lv_style_list_add_style(list, &styles->no_radius);
=======
                /* declaring idx outside loop to work with older compilers */
                for(; idx <= LV_TABLE_CELL_STYLE_CNT; idx ++) {
                    list = lv_obj_get_style_list(obj, idx);
                    _lv_style_list_add_style(list, &styles->bg);
                    _lv_style_list_add_style(list, &styles->no_radius);
                }
                break;
>>>>>>> 120d579c
            }
#endif

#if LV_USE_WIN
        case LV_THEME_WIN:
            list = _lv_obj_get_style_list(obj, LV_WIN_PART_BG);
            _lv_style_list_add_style(list, &styles->bg);

            list = _lv_obj_get_style_list(obj, LV_WIN_PART_SCROLLBAR);
            _lv_style_list_add_style(list, &styles->sb);

            list = _lv_obj_get_style_list(obj, LV_WIN_PART_CONTENT_SCROLLABLE);
            _lv_style_list_add_style(list, &styles->bg);

            list = _lv_obj_get_style_list(obj, LV_WIN_PART_HEADER);
            _lv_style_list_add_style(list, &styles->bg);
            break;

        case LV_THEME_WIN_BTN:
            list = _lv_obj_get_style_list(obj, LV_BTN_PART_MAIN);
            _lv_style_list_add_style(list, &styles->bg);
            _lv_style_list_add_style(list, &styles->btn);
            break;
#endif

#if LV_USE_TEXTAREA
        case LV_THEME_TEXTAREA:
            list = _lv_obj_get_style_list(obj, LV_TEXTAREA_PART_MAIN);
            _lv_style_list_add_style(list, &styles->bg);

            list = _lv_obj_get_style_list(obj, LV_TEXTAREA_PART_CURSOR);
            _lv_style_list_add_style(list, &styles->ta_cursor);
            break;
#endif


#if LV_USE_SPINBOX
        case LV_THEME_SPINBOX:
            list = _lv_obj_get_style_list(obj, LV_SPINBOX_PART_BG);
            _lv_style_list_add_style(list, &styles->bg);

            list = _lv_obj_get_style_list(obj, LV_SPINBOX_PART_CURSOR);
            _lv_style_list_add_style(list, &styles->bg);
            _lv_style_list_add_style(list, &styles->fg_color);
            _lv_style_list_add_style(list, &styles->pad_none);
            _lv_style_list_add_style(list, &styles->no_radius);
            _lv_style_list_add_style(list, &styles->txt_underline);
            break;

        case LV_THEME_SPINBOX_BTN:
            list = _lv_obj_get_style_list(obj, LV_BTN_PART_MAIN);
            _lv_style_list_add_style(list, &styles->bg);
            _lv_style_list_add_style(list, &styles->btn);
            _lv_style_list_add_style(list, &styles->txt_underline);
            break;
#endif

#if LV_USE_CALENDAR
        case LV_THEME_CALENDAR:
            list = _lv_obj_get_style_list(obj, LV_CALENDAR_PART_BG);
            _lv_style_list_add_style(list, &styles->bg);

            list = _lv_obj_get_style_list(obj, LV_CALENDAR_PART_DATE);
            _lv_style_list_add_style(list, &styles->bg);
            _lv_style_list_add_style(list, &styles->btn);
            _lv_style_list_add_style(list, &styles->pad_small);
            _lv_style_list_add_style(list, &styles->border_none);
            _lv_style_list_add_style(list, &styles->calendar_date);

            list = _lv_obj_get_style_list(obj, LV_CALENDAR_PART_HEADER);
            _lv_style_list_add_style(list, &styles->pad_normal);
            _lv_style_list_add_style(list, &styles->border_none);

            list = _lv_obj_get_style_list(obj, LV_CALENDAR_PART_DAY_NAMES);
            _lv_style_list_add_style(list, &styles->bg);
            _lv_style_list_add_style(list, &styles->pad_small);
            break;
#endif
#if LV_USE_CPICKER
        case LV_THEME_CPICKER:
            list = _lv_obj_get_style_list(obj, LV_CPICKER_PART_MAIN);
            _lv_style_list_add_style(list, &styles->bg);

            list = _lv_obj_get_style_list(obj, LV_CPICKER_PART_KNOB);
            _lv_style_list_add_style(list, &styles->bg);
            _lv_style_list_add_style(list, &styles->round);
            break;
#endif

#if LV_USE_LINEMETER
        case LV_THEME_LINEMETER:
            list = _lv_obj_get_style_list(obj, LV_LINEMETER_PART_MAIN);
            _lv_style_list_add_style(list, &styles->bg);
            _lv_style_list_add_style(list, &styles->round);
            _lv_style_list_add_style(list, &styles->linemeter);
            break;
#endif
#if LV_USE_GAUGE
        case LV_THEME_GAUGE:
            list = _lv_obj_get_style_list(obj, LV_GAUGE_PART_MAIN);
            _lv_style_list_add_style(list, &styles->bg);
            _lv_style_list_add_style(list, &styles->round);

            list = _lv_obj_get_style_list(obj, LV_GAUGE_PART_MAJOR);
            _lv_style_list_add_style(list, &styles->gauge_major);

            list = _lv_obj_get_style_list(obj, LV_GAUGE_PART_NEEDLE);
            _lv_style_list_add_style(list, &styles->gauge_needle);
            break;
#endif
        default:
            break;
    }


    _lv_obj_refresh_style(obj, LV_OBJ_PART_ALL, LV_STYLE_PROP_ALL);


}

/**********************
 *   STATIC FUNCTIONS
 **********************/

static void style_init_reset(lv_style_t * style)
{
    if(inited) lv_style_reset(style);
    else lv_style_init(style);
}

#endif<|MERGE_RESOLUTION|>--- conflicted
+++ resolved
@@ -865,35 +865,20 @@
             break;
 #endif
 #if LV_USE_TABLE
-<<<<<<< HEAD
-        case LV_THEME_TABLE:
-        {
-            list = _lv_obj_get_style_list(obj, LV_TABLE_PART_BG);
-            _lv_style_list_add_style(list, &styles->bg);
-=======
         case LV_THEME_TABLE: {
-                list = lv_obj_get_style_list(obj, LV_TABLE_PART_BG);
+                list = _lv_obj_get_style_list(obj, LV_TABLE_PART_BG);
                 _lv_style_list_add_style(list, &styles->bg);
->>>>>>> 120d579c
 
                 int idx = 1; /* start value should be 1, not zero, since cell styles
                             start at 1 due to presence of LV_TABLE_PART_BG=0
                             in the enum (lv_table.h) */
-<<<<<<< HEAD
-                         /* declaring idx outside loop to work with older compilers */
-            for (; idx <= LV_TABLE_CELL_STYLE_CNT; idx ++ ) {
-              list = _lv_obj_get_style_list(obj, idx);
-              _lv_style_list_add_style(list, &styles->bg);
-              _lv_style_list_add_style(list, &styles->no_radius);
-=======
                 /* declaring idx outside loop to work with older compilers */
                 for(; idx <= LV_TABLE_CELL_STYLE_CNT; idx ++) {
-                    list = lv_obj_get_style_list(obj, idx);
+                    list = _lv_obj_get_style_list(obj, idx);
                     _lv_style_list_add_style(list, &styles->bg);
                     _lv_style_list_add_style(list, &styles->no_radius);
                 }
                 break;
->>>>>>> 120d579c
             }
 #endif
 
