/**
 * @file lv_sw.c
 *
 */

/*********************
 *      INCLUDES
 *********************/
#include "lv_switch.h"

#if LV_USE_SWITCH != 0

/*Testing of dependencies*/
#if LV_USE_SLIDER == 0
    #error "lv_sw: lv_slider is required. Enable it in lv_conf.h (LV_USE_SLIDER 1)"
#endif

#include "../misc/lv_assert.h"
#include "../misc/lv_math.h"
#include "../core/lv_indev.h"
#include "../core/lv_disp.h"
#include "lv_img.h"

/*********************
 *      DEFINES
 *********************/
#define MY_CLASS &lv_switch_class

/**********************
 *      TYPEDEFS
 **********************/

/**********************
 *  STATIC PROTOTYPES
 **********************/
static void lv_switch_constructor(lv_obj_t * obj, const lv_obj_t * copy);
static void lv_switch_event(lv_obj_t * obj, lv_event_t e);
static void draw_main(lv_obj_t * obj);

/**********************
 *  STATIC VARIABLES
 **********************/
const lv_obj_class_t lv_switch_class = {
    .constructor_cb = lv_switch_constructor,
    .event_cb = lv_switch_event,
    .instance_size = sizeof(lv_switch_t),
    .base_class = &lv_obj_class
};

/**********************
 *      MACROS
 **********************/

/**********************
 *   GLOBAL FUNCTIONS
 **********************/

/**
 * Create a switch objects
 * @param parent pointer to an object, it will be the parent of the new switch
 * @param copy DEPRECATED, will be removed in v9.
 *             Pointer to an other switch to copy.
 * @return pointer to the created switch
 */
lv_obj_t * lv_switch_create(lv_obj_t * parent, const lv_obj_t * copy)
{
    LV_LOG_INFO("begin")
    return lv_obj_create_from_class(&lv_switch_class, parent, copy);
}

/**********************
 *   STATIC FUNCTIONS
 **********************/

static void lv_switch_constructor(lv_obj_t * obj, const lv_obj_t * copy)
{
    LV_TRACE_OBJ_CREATE("begin");

   if(copy == NULL) {
       lv_obj_clear_flag(obj, LV_OBJ_FLAG_SCROLLABLE);
       lv_obj_add_flag(obj, LV_OBJ_FLAG_CHECKABLE);
       lv_obj_set_size(obj, LV_DPX(60), LV_DPX(35));
   }

   LV_TRACE_OBJ_CREATE("finished");
}


static void lv_switch_event(lv_obj_t * obj, lv_event_t e)
{
    lv_res_t res;

<<<<<<< HEAD
    /* Include the ancient signal function */
    res = lv_obj_event_base(MY_CLASS, obj, e);
    if(res != LV_RES_OK) return;
=======
    /*Include the ancient signal function*/
    res = lv_obj_signal_base(MY_CLASS, obj, sign, param);
    if(res != LV_RES_OK) return res;
>>>>>>> 9254a7ea


    if(e == LV_EVENT_REFR_EXT_DRAW_SIZE) {
        lv_coord_t knob_left = lv_obj_get_style_pad_left(obj,   LV_PART_KNOB);
        lv_coord_t knob_right = lv_obj_get_style_pad_right(obj,  LV_PART_KNOB);
        lv_coord_t knob_top = lv_obj_get_style_pad_top(obj,    LV_PART_KNOB);
        lv_coord_t knob_bottom = lv_obj_get_style_pad_bottom(obj, LV_PART_KNOB);

        /*The smaller size is the knob diameter*/
        lv_coord_t knob_size = LV_MIN(lv_obj_get_width(obj), lv_obj_get_height(obj)) >> 1;
        knob_size += LV_MAX(LV_MAX(knob_left, knob_right), LV_MAX(knob_bottom, knob_top));
        knob_size += 2;         /*For rounding error*/

        knob_size += lv_obj_calculate_ext_draw_size(obj, LV_PART_KNOB);

        knob_size = (knob_size - lv_obj_get_height(obj)) / 2;

        lv_coord_t * s = lv_event_get_param();
        *s = LV_MAX(*s, knob_size);
        *s = LV_MAX(*s, lv_obj_calculate_ext_draw_size(obj, LV_PART_INDICATOR));
    }
    else if(e == LV_EVENT_CLICKED) {
        uint32_t v = lv_obj_get_state(obj) & LV_STATE_CHECKED ? 1 : 0;
        res = lv_event_send(obj, LV_EVENT_VALUE_CHANGED, &v);
        if(res != LV_RES_OK) return;

        lv_obj_invalidate(obj);
    }
    else if(e == LV_EVENT_DRAW_MAIN) {
        draw_main(obj);
    }
}

static void draw_main(lv_obj_t * obj)
{
    const lv_area_t * clip_area = lv_event_get_param();
    lv_bidi_dir_t base_dir = lv_obj_get_base_dir(obj);

    /*Calculate the indicator area*/
    lv_coord_t bg_left = lv_obj_get_style_pad_left(obj,     LV_PART_MAIN);
    lv_coord_t bg_right = lv_obj_get_style_pad_right(obj,   LV_PART_MAIN);
    lv_coord_t bg_top = lv_obj_get_style_pad_top(obj,       LV_PART_MAIN);
    lv_coord_t bg_bottom = lv_obj_get_style_pad_bottom(obj, LV_PART_MAIN);

    bool chk = lv_obj_get_state(obj) & LV_STATE_CHECKED;
    /*Draw the indicator in checked state*/
    if(chk) {
        /*Respect the background's padding*/
        lv_area_t indic_area;
        lv_area_copy(&indic_area, &obj->coords);
        indic_area.x1 += bg_left;
        indic_area.x2 -= bg_right;
        indic_area.y1 += bg_top;
        indic_area.y2 -= bg_bottom;

        lv_draw_rect_dsc_t draw_indic_dsc;
        lv_draw_rect_dsc_init(&draw_indic_dsc);
        lv_obj_init_draw_rect_dsc(obj, LV_PART_INDICATOR, &draw_indic_dsc);
        lv_draw_rect(&indic_area, clip_area, &draw_indic_dsc);
    }

    /*Draw the knob*/
    lv_coord_t objh = lv_obj_get_height(obj);
    lv_coord_t knob_size = objh;
    lv_area_t knob_area;

    /*Left*/
    if((base_dir != LV_BIDI_DIR_RTL && !chk) || (base_dir == LV_BIDI_DIR_RTL && chk)) {
        knob_area.x1 = obj->coords.x1 + bg_left;
        knob_area.x2 = knob_area.x1 + knob_size;
    }
    else {
        knob_area.x2 = obj->coords.x2 - bg_right;
        knob_area.x1 = knob_area.x2 - knob_size;
    }

    knob_area.y1 = obj->coords.y1 + bg_top;
    knob_area.y2 = obj->coords.y2 - bg_bottom;

    lv_coord_t knob_left = lv_obj_get_style_pad_left(obj, LV_PART_KNOB);
    lv_coord_t knob_right = lv_obj_get_style_pad_right(obj, LV_PART_KNOB);
    lv_coord_t knob_top = lv_obj_get_style_pad_top(obj, LV_PART_KNOB);
    lv_coord_t knob_bottom = lv_obj_get_style_pad_bottom(obj, LV_PART_KNOB);

    /*Apply the paddings on the knob area*/
    knob_area.x1 -= knob_left;
    knob_area.x2 += knob_right;
    knob_area.y1 -= knob_top;
    knob_area.y2 += knob_bottom;

    lv_draw_rect_dsc_t knob_rect_dsc;
    lv_draw_rect_dsc_init(&knob_rect_dsc);
    lv_obj_init_draw_rect_dsc(obj, LV_PART_KNOB, &knob_rect_dsc);

    lv_draw_rect(&knob_area, clip_area, &knob_rect_dsc);

}

#endif<|MERGE_RESOLUTION|>--- conflicted
+++ resolved
@@ -90,16 +90,9 @@
 {
     lv_res_t res;
 
-<<<<<<< HEAD
-    /* Include the ancient signal function */
+    /*Include the ancient signal function*/
     res = lv_obj_event_base(MY_CLASS, obj, e);
     if(res != LV_RES_OK) return;
-=======
-    /*Include the ancient signal function*/
-    res = lv_obj_signal_base(MY_CLASS, obj, sign, param);
-    if(res != LV_RES_OK) return res;
->>>>>>> 9254a7ea
-
 
     if(e == LV_EVENT_REFR_EXT_DRAW_SIZE) {
         lv_coord_t knob_left = lv_obj_get_style_pad_left(obj,   LV_PART_KNOB);
