--- conflicted
+++ resolved
@@ -1053,12 +1053,6 @@
 
 static void refr_size(lv_obj_t * table)
 {
-<<<<<<< HEAD
-=======
-    lv_coord_t h = 0;
-    lv_coord_t w = 0;
-
->>>>>>> 540856a8
     lv_table_ext_t * ext = lv_obj_get_ext_attr(table);
 
     uint32_t i;
