/**
 * @file lv_ddlist.h
 *
 */

#ifndef LV_DROPDOWN_H
#define LV_DROPDOWN_H

#ifdef __cplusplus
extern "C" {
#endif

/*********************
 *      INCLUDES
 *********************/
#include "../lv_conf_internal.h"

#if LV_USE_DROPDOWN != 0

/*Testing of dependencies*/
<<<<<<< HEAD
=======
#if LV_USE_PAGE == 0
#error "lv_ddlist: lv_page is required. Enable it in lv_conf.h (LV_USE_PAGE 1)"
#endif
>>>>>>> eaacde67

#if LV_USE_LABEL == 0
#error "lv_ddlist: lv_label is required. Enable it in lv_conf.h (LV_USE_LABEL 1)"
#endif

#include "../lv_widgets/lv_label.h"

/*********************
 *      DEFINES
 *********************/
#define LV_DROPDOWN_POS_LAST 0xFFFF

/**********************
 *      TYPEDEFS
 **********************/

typedef struct {
    lv_obj_t obj;
    lv_obj_t * list;             /*The dropped down list*/
    const char * text;           /*Text to display on the ddlist's button*/
    const void * symbol;         /*Arrow or other icon when the drop-down list is closed*/
    char * options;
    lv_coord_t max_height;        /*Height of the ddlist when opened. (0: auto-size)*/
    uint16_t option_cnt;          /*Number of options*/
    uint16_t sel_opt_id;          /*Index of the currently selected option*/
    uint16_t sel_opt_id_orig;     /*Store the original index on focus*/
    uint16_t pr_opt_id;             /*Index of the currently pressed option*/
    lv_dir_t dir         : 4;
    uint8_t static_txt : 1;
}lv_dropdown_t;

typedef struct {
  lv_obj_t obj;
  lv_obj_t * dropdown;
}lv_dropdown_list_t;

extern const  lv_obj_class_t lv_dropdown;
extern const  lv_obj_class_t lv_dropdown_list;

/**********************
 * GLOBAL PROTOTYPES
 **********************/
/**
 * Create a drop down list objects
 * @param par pointer to an object, it will be the parent of the new drop down list
 * @param copy pointer to a drop down list object, if not NULL then the new object will be copied
 * from it
 * @return pointer to the created drop down list
 */
lv_obj_t * lv_dropdown_create(lv_obj_t * par, const lv_obj_t * copy);

/*=====================
 * Setter functions
 *====================*/

/**
 * Set text of the ddlist (Displayed on the button if `show_selected = false`)
 * @param ddlist pointer to a drop down list object
 * @param txt the text as a string (Only it's pointer is saved)
 */
void lv_dropdown_set_text(lv_obj_t * ddlist, const char * txt);

/**
 * Clear all options in a drop down list.  Static or dynamic.
 * @param ddlist pointer to drop down list object
 */
void lv_dropdown_clear_options(lv_obj_t * ddlist);

/**
 * Set the options in a drop down list from a string
 * @param ddlist pointer to drop down list object
 * @param options a string with '\n' separated options. E.g. "One\nTwo\nThree"
 * The options string can be destroyed after calling this function
 */
void lv_dropdown_set_options(lv_obj_t * ddlist, const char * options);

/**
 * Set the options in a drop down list from a string
 * @param ddlist pointer to drop down list object
 * @param options a static string with '\n' separated options. E.g. "One\nTwo\nThree"
 */
void lv_dropdown_set_options_static(lv_obj_t * ddlist, const char * options);

/**
 * Add an options to a drop down list from a string.  Only works for dynamic options.
 * @param ddlist pointer to drop down list object
 * @param option a string without '\n'. E.g. "Four"
 * @param pos the insert position, indexed from 0, LV_DROPDOWN_POS_LAST = end of string
 */
void lv_dropdown_add_option(lv_obj_t * ddlist, const char * option, uint32_t pos);

/**
 * Set the selected option
 * @param ddlist pointer to drop down list object
 * @param sel_opt id of the selected option (0 ... number of option - 1);
 */
void lv_dropdown_set_selected(lv_obj_t * ddlist, uint16_t sel_opt);

/**
 * Set the direction of the a drop down list
 * @param ddlist pointer to a drop down list object
 * @param dir LV_DIR_LEFT/RIGHT/TOP/BOTTOM
 */
void lv_dropdown_set_dir(lv_obj_t * ddlist, lv_dir_t dir);

/**
 * Set the maximal height for the drop down list
 * @param ddlist pointer to a drop down list
 * @param h the maximal height
 */
void lv_dropdown_set_max_height(lv_obj_t * ddlist, lv_coord_t h);

/**
 * Set an arrow or other symbol to display when the drop-down list is closed.
 * @param ddlist pointer to drop down list object
 * @param symbol a text like `LV_SYMBOL_DOWN` or NULL to not draw icon
 */
void lv_dropdown_set_symbol(lv_obj_t * ddlist, const void * symbol);

/*=====================
 * Getter functions
 *====================*/

/**
 * Get text of the ddlist (Displayed on the button if `show_selected = false`)
 * @param ddlist pointer to a drop down list object
 * @return the text string
 */
const char * lv_dropdown_get_text(lv_obj_t * ddlist);

/**
 * Get the options of a drop down list
 * @param ddlist pointer to drop down list object
 * @return the options separated by '\n'-s (E.g. "Option1\nOption2\nOption3")
 */
const char * lv_dropdown_get_options(const lv_obj_t * ddlist);

/**
 * Get the selected option
 * @param ddlist pointer to drop down list object
 * @return id of the selected option (0 ... number of option - 1);
 */
uint16_t lv_dropdown_get_selected(const lv_obj_t * ddlist);

/**
 * Get the total number of options
 * @param ddlist pointer to drop down list object
 * @return the total number of options in the list
 */
uint16_t lv_dropdown_get_option_cnt(const lv_obj_t * ddlist);

/**
 * Get the current selected option as a string
 * @param ddlist pointer to ddlist object
 * @param buf pointer to an array to store the string
 * @param buf_size size of `buf` in bytes. 0: to ignore it.
 */
void lv_dropdown_get_selected_str(const lv_obj_t * ddlist, char * buf, uint32_t buf_size);

/**
 * Get the fix height value.
 * @param ddlist pointer to a drop down list object
 * @return the height if the ddlist is opened (0: auto size)
 */
lv_coord_t lv_dropdown_get_max_height(const lv_obj_t * ddlist);

/**
 * Get the symbol to draw when the drop-down list is closed
 * @param ddlist pointer to drop down list object
 * @return the symbol or NULL if not enabled
 */
const char * lv_dropdown_get_symbol(lv_obj_t * ddlist);

/**
 * Get the symbol to draw when the drop-down list is closed
 * @param ddlist pointer to drop down list object
 * @return the symbol or NULL if not enabled
 */
lv_dir_t lv_dropdown_get_dir(const lv_obj_t * ddlist);

/*=====================
 * Other functions
 *====================*/

/**
 * Open the drop down list with or without animation
 * @param ddlist pointer to drop down list object
 */
void lv_dropdown_open(lv_obj_t * ddlist);

/**
 * Close (Collapse) the drop down list
 * @param ddlist pointer to drop down list object
 * @param anim_en LV_ANIM_ON: use animation; LV_ANOM_OFF: not use animations
 */
void lv_dropdown_close(lv_obj_t * ddlist);

/**********************
 *      MACROS
 **********************/

#endif /*LV_USE_DROPDOWN*/

#ifdef __cplusplus
} /* extern "C" */
#endif

#endif /*LV_DROPDOWN_H*/<|MERGE_RESOLUTION|>--- conflicted
+++ resolved
@@ -18,12 +18,6 @@
 #if LV_USE_DROPDOWN != 0
 
 /*Testing of dependencies*/
-<<<<<<< HEAD
-=======
-#if LV_USE_PAGE == 0
-#error "lv_ddlist: lv_page is required. Enable it in lv_conf.h (LV_USE_PAGE 1)"
-#endif
->>>>>>> eaacde67
 
 #if LV_USE_LABEL == 0
 #error "lv_ddlist: lv_label is required. Enable it in lv_conf.h (LV_USE_LABEL 1)"
@@ -111,7 +105,7 @@
  * Add an options to a drop down list from a string.  Only works for dynamic options.
  * @param ddlist pointer to drop down list object
  * @param option a string without '\n'. E.g. "Four"
- * @param pos the insert position, indexed from 0, LV_DROPDOWN_POS_LAST = end of string
+ * @param pos  the insert position, indexed from 0, LV_DROPDOWN_POS_LAST = end of string
  */
 void lv_dropdown_add_option(lv_obj_t * ddlist, const char * option, uint32_t pos);
 
