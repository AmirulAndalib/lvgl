--- conflicted
+++ resolved
@@ -18,13 +18,6 @@
 #if LV_USE_TEXTAREA != 0
 
 /*Testing of dependencies*/
-<<<<<<< HEAD
-=======
-#if LV_USE_PAGE == 0
-#error "lv_ta: lv_page is required. Enable it in lv_conf.h (LV_USE_PAGE 1)"
-#endif
-
->>>>>>> eaacde67
 #if LV_USE_LABEL == 0
 #error "lv_ta: lv_label is required. Enable it in lv_conf.h (LV_USE_LABEL 1)"
 #endif
@@ -174,14 +167,14 @@
 
 /**
  * Set a list of characters. Only these characters will be accepted by the text area
- * @param ta pointer to Text Area
+ * @param ta pointer to  Text Area
  * @param list list of characters. Only the pointer is saved. E.g. "+-.,0123456789"
  */
 void lv_textarea_set_accepted_chars(lv_obj_t * ta, const char * list);
 
 /**
  * Set max length of a Text Area.
- * @param ta pointer to Text Area
+ * @param ta pointer to  Text Area
  * @param num the maximal number of characters can be added (`lv_textarea_set_text` ignores it)
  */
 void lv_textarea_set_max_length(lv_obj_t * ta, uint32_t num);
@@ -272,14 +265,14 @@
 
 /**
  * Get a list of accepted characters.
- * @param ta pointer to Text Area
+ * @param ta pointer to  Text Area
  * @return list of accented characters.
  */
 const char * lv_textarea_get_accepted_chars(lv_obj_t * ta);
 
 /**
  * Get max length of a Text Area.
- * @param ta pointer to Text Area
+ * @param ta pointer to  Text Area
  * @return the maximal number of characters to be add
  */
 uint32_t lv_textarea_get_max_length(lv_obj_t * ta);
