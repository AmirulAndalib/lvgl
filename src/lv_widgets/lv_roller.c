--- conflicted
+++ resolved
@@ -105,19 +105,11 @@
     LV_ASSERT_OBJ(obj, LV_OBJX_NAME);
     LV_ASSERT_STR(options);
 
-<<<<<<< HEAD
     lv_roller_t * roller = (lv_roller_t*)obj;
     lv_obj_t * label = get_label(obj);
 
     roller->sel_opt_id     = 0;
     roller->sel_opt_id_ori = 0;
-=======
-    lv_roller_ext_t * ext = lv_obj_get_ext_attr(roller);
-    lv_obj_t * label = get_label(roller);
-
-    ext->sel_opt_id     = 0;
-    ext->sel_opt_id_ori = 0;
->>>>>>> eaacde67
 
     /*Count the '\n'-s to determine the number of options*/
     roller->option_cnt = 0;
@@ -351,22 +343,18 @@
 //    bar->class_p->base_p->destructor(obj);
 }
 
-static void lv_roller_label_constructor(lv_obj_t * obj, lv_obj_t * parent, const lv_obj_t * copy)
-{
-    lv_label.constructor(obj, parent, copy);
-}
-static void lv_roller_label_destructor(lv_obj_t * obj)
-{
-    lv_label.destructor(obj);
-}
-<<<<<<< HEAD
-=======
-
 /**********************
  *   STATIC FUNCTIONS
  **********************/
-
->>>>>>> eaacde67
+static void lv_roller_label_constructor(lv_obj_t * obj, lv_obj_t * parent, const lv_obj_t * copy)
+{
+    lv_label.constructor(obj, parent, copy);
+}
+static void lv_roller_label_destructor(lv_obj_t * obj)
+{
+    lv_label.destructor(obj);
+}
+
 /**
  * Handle the drawing related tasks of the rollers
  * @param roller pointer to an object
@@ -487,13 +475,8 @@
         return lv_label.draw_cb(label, clip_area, mode);
     }
     /*Draw the object*/
-<<<<<<< HEAD
     else if(mode == LV_DRAW_MODE_MAIN_DRAW) {
         /* Split the drawing of the label into  an upper (above the selected area)
-=======
-    else if(mode == LV_DESIGN_DRAW_MAIN) {
-        /* Split the drawing of the label into an upper (above the selected area)
->>>>>>> eaacde67
          * and a lower (below the selected area)*/
         lv_obj_t * roller = lv_obj_get_parent(label);
         const lv_font_t * font = lv_obj_get_style_text_font(roller, LV_PART_MAIN);
@@ -672,65 +655,7 @@
 }
 
 /**
-<<<<<<< HEAD
  * Refresh the position of the roller. It uses the id stored in: roller->ddlist.selected_option_id
-=======
- * Draw a rectangle which has gradient on its top and bottom
- * @param roller pointer to a roller object
- * @param clip_area pointer to the current mask (from the design function)
- */
-static void draw_bg(lv_obj_t * roller, const lv_area_t * clip_area)
-{
-    lv_draw_rect_dsc_t bg_dsc;
-    lv_draw_rect_dsc_init(&bg_dsc);
-    lv_obj_init_draw_rect_dsc(roller, LV_ROLLER_PART_BG, &bg_dsc);
-
-    /*With non-vertical gradient simply draw the background*/
-    if(bg_dsc.bg_grad_dir == LV_GRAD_DIR_NONE) {
-        lv_draw_rect(&roller->coords, clip_area, &bg_dsc);
-        return;
-    }
-
-    /*With vertical gradient mirror it*/
-
-    lv_area_t half_mask;
-    lv_coord_t h = lv_obj_get_height(roller);
-    bool union_ok;
-
-    lv_area_copy(&half_mask, &roller->coords);
-    half_mask.x1 -= roller->ext_draw_pad; /*Add ext size too (e.g. because of shadow draw) */
-    half_mask.x2 += roller->ext_draw_pad;
-    half_mask.y1 -= roller->ext_draw_pad;
-    half_mask.y2 = roller->coords.y1 + h / 2;
-
-    union_ok = _lv_area_intersect(&half_mask, &half_mask, clip_area);
-    bg_dsc.bg_main_color_stop = bg_dsc.bg_main_color_stop / 2;
-    bg_dsc.bg_grad_color_stop = 128 - (255 - bg_dsc.bg_grad_color_stop) / 2;
-    if(union_ok) {
-        lv_draw_rect(&roller->coords, &half_mask, &bg_dsc);
-    }
-
-    lv_area_copy(&half_mask, &roller->coords);
-    half_mask.x1 -= roller->ext_draw_pad; /*Revert ext. size adding*/
-    half_mask.x2 += roller->ext_draw_pad;
-    half_mask.y1 = roller->coords.y1 + h / 2;
-    half_mask.y2 += roller->ext_draw_pad;
-
-    union_ok = _lv_area_intersect(&half_mask, &half_mask, clip_area);
-    if(union_ok) {
-        lv_color_t c = bg_dsc.bg_color;
-        bg_dsc.bg_color = bg_dsc.bg_grad_color;
-        bg_dsc.bg_grad_color = c;
-
-        bg_dsc.bg_main_color_stop += 127;
-        bg_dsc.bg_grad_color_stop += 127;
-        lv_draw_rect(&roller->coords, &half_mask, &bg_dsc);
-    }
-}
-
-/**
- * Refresh the position of the roller. It uses the id stored in: ext->ddlist.selected_option_id
->>>>>>> eaacde67
  * @param roller pointer to a roller object
  * @param anim_en LV_ANIM_ON: refresh with animation; LV_ANOM_OFF: without animation
  */
@@ -801,12 +726,7 @@
     }
 }
 
-<<<<<<< HEAD
-
 static lv_res_t release_handler(lv_obj_t * obj)
-=======
-static lv_res_t release_handler(lv_obj_t * roller)
->>>>>>> eaacde67
 {
 
     lv_obj_t * label = get_label(obj);
@@ -832,7 +752,6 @@
 
     if(lv_indev_get_type(indev) == LV_INDEV_TYPE_POINTER || lv_indev_get_type(indev) == LV_INDEV_TYPE_BUTTON) {
         /*Search the clicked option (For KEYPAD and ENCODER the new value should be already set)*/
-<<<<<<< HEAD
         int16_t new_opt  = -1;
         if(roller->moved == 0) {
             new_opt = 0;
@@ -860,54 +779,6 @@
             const lv_font_t * font = lv_obj_get_style_text_font(obj, LV_PART_MAIN);
             lv_coord_t line_space = lv_obj_get_style_text_line_space(obj, LV_PART_MAIN);
             lv_coord_t font_h              = lv_font_get_line_height(font);
-=======
-        uint16_t new_opt  = 0;
-        lv_point_t p;
-        lv_indev_get_point(indev, &p);
-        p.y -= label->coords.y1;
-        p.x -= label->coords.x1;
-        uint32_t letter_i;
-        letter_i = lv_label_get_letter_on(label, &p);
-
-        const char * txt  = lv_label_get_text(label);
-        uint32_t i        = 0;
-        uint32_t i_prev   = 0;
-
-        uint32_t letter_cnt = 0;
-        for(letter_cnt = 0; letter_cnt < letter_i; letter_cnt++) {
-            uint32_t letter = _lv_txt_encoded_next(txt, &i);
-            /*Count he lines to reach the clicked letter. But ignore the last '\n' because it
-             * still belongs to the clicked line*/
-            if(letter == '\n' && i_prev != letter_i) new_opt++;
-            i_prev = i;
-        }
-        lv_roller_set_selected(roller, new_opt, LV_ANIM_ON);
-    }
-
-    uint32_t id  = ext->sel_opt_id; /*Just to use uint32_t in event data*/
-    lv_res_t res = lv_event_send(roller, LV_EVENT_VALUE_CHANGED, &id);
-    return res;
-}
-
-static void refr_width(lv_obj_t * roller)
-{
-    lv_obj_t * label = get_label(roller);
-    if(label == NULL) return;
-
-    switch(lv_label_get_align(label)) {
-        case LV_LABEL_ALIGN_LEFT:
-            lv_obj_align(label, NULL, LV_ALIGN_IN_LEFT_MID, 0, 0);
-            break;
-        case LV_LABEL_ALIGN_CENTER:
-            lv_obj_align(label, NULL, LV_ALIGN_CENTER, 0, 0);
-            break;
-        case LV_LABEL_ALIGN_RIGHT:
-            lv_obj_align(label, NULL, LV_ALIGN_IN_RIGHT_MID, 0, 0);
-            break;
-    }
-
-    if(lv_roller_get_auto_fit(roller) == false) return;
->>>>>>> eaacde67
 
             lv_coord_t label_unit = font_h + line_space;
             lv_coord_t mid        = obj->coords.y1 + (obj->coords.y2 - obj->coords.y1) / 2;
