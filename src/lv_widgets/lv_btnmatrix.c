/**
 * @file lv_btnmatrix.c
 *
 */

/*********************
 *      INCLUDES
 *********************/
#include "lv_btnmatrix.h"
#if LV_USE_BTNMATRIX != 0

#include "../lv_misc/lv_assert.h"
#include "../lv_core/lv_indev.h"
#include "../lv_core/lv_group.h"
#include "../lv_draw/lv_draw.h"
#include "../lv_core/lv_refr.h"
#include "../lv_misc/lv_txt.h"
#include "../lv_misc/lv_txt_ap.h"

/*********************
 *      DEFINES
 *********************/
#define MY_CLASS &lv_btnmatrix_class

#define BTN_EXTRA_CLICK_AREA_MAX (LV_DPI_DEF / 10)
#define LV_BTNMATRIX_WIDTH_MASK 0x0007

/**********************
 *      TYPEDEFS
 **********************/

/**********************
 *  STATIC PROTOTYPES
 **********************/
static void lv_btnmatrix_constructor(lv_obj_t * obj, const lv_obj_t * copy);
static void lv_btnmatrix_destructor(lv_obj_t * obj);
static lv_res_t lv_btnmatrix_signal(lv_obj_t * obj, lv_signal_t sign, void * param);
static lv_draw_res_t lv_btnmatrix_draw(lv_obj_t * obj, const lv_area_t * clip_area, lv_draw_mode_t mode);

static uint8_t get_button_width(lv_btnmatrix_ctrl_t ctrl_bits);
static bool button_is_hidden(lv_btnmatrix_ctrl_t ctrl_bits);
static bool button_is_repeat_disabled(lv_btnmatrix_ctrl_t ctrl_bits);
static bool button_is_inactive(lv_btnmatrix_ctrl_t ctrl_bits);
static bool button_is_click_trig(lv_btnmatrix_ctrl_t ctrl_bits);
static bool button_is_tgl_enabled(lv_btnmatrix_ctrl_t ctrl_bits);
static bool button_get_checked(lv_btnmatrix_ctrl_t ctrl_bits);
static uint16_t get_button_from_point(lv_obj_t * obj, lv_point_t * p);
static void allocate_btn_areas_and_controls(const lv_obj_t * obj, const char ** map);
static void invalidate_button_area(const lv_obj_t * obj, uint16_t btn_idx);
static void make_one_button_checked(lv_obj_t * obj, uint16_t btn_idx);

/**********************
 *  STATIC VARIABLES
 **********************/
static const char * lv_btnmatrix_def_map[] = {"Btn1", "Btn2", "Btn3", "\n", "Btn4", "Btn5", ""};

const lv_obj_class_t lv_btnmatrix_class = {
        .constructor_cb = lv_btnmatrix_constructor,
        .destructor_cb = lv_btnmatrix_destructor,
        .signal_cb = lv_btnmatrix_signal,
        .draw_cb = lv_btnmatrix_draw,
        .instance_size = sizeof(lv_btnmatrix_t),
        .editable = LV_OBJ_CLASS_EDITABLE_TRUE,
        .base_class = &lv_obj_class
    };

/**********************
 *      MACROS
 **********************/

/**********************
 *   GLOBAL FUNCTIONS
 **********************/

lv_obj_t * lv_btnmatrix_create(lv_obj_t * parent, const lv_obj_t * copy)
{
    return lv_obj_create_from_class(&lv_btnmatrix_class, parent, copy);
}

/*=====================
 * Setter functions
 *====================*/

void lv_btnmatrix_set_map(lv_obj_t * obj, const char * map[])
{
    LV_ASSERT_OBJ(obj, MY_CLASS);
    LV_ASSERT_NULL(map);

    lv_btnmatrix_t * btnm = (lv_btnmatrix_t *)obj;;

    /*Analyze the map and create the required number of buttons*/
    allocate_btn_areas_and_controls(obj, map);
    btnm->map_p = map;

    lv_bidi_dir_t base_dir = lv_obj_get_base_dir(obj);

    /*Set size and positions of the buttons*/
    lv_coord_t pleft = lv_obj_get_style_pad_left(obj, LV_PART_MAIN);
    lv_coord_t ptop = lv_obj_get_style_pad_top(obj, LV_PART_MAIN);
    lv_coord_t prow = lv_obj_get_style_pad_row(obj, LV_PART_MAIN);
    lv_coord_t pcol = lv_obj_get_style_pad_column(obj, LV_PART_MAIN);

    lv_coord_t max_w            = lv_obj_get_width_fit(obj);
    lv_coord_t max_h            = lv_obj_get_height_fit(obj);

    /*Count the lines to calculate button height*/
    uint8_t row_cnt = 1;
    uint32_t i;
    for(i = 0; strlen(map[i]) != 0; i++) {
        if(strcmp(map[i], "\n") == 0) row_cnt++;
    }

    /*Calculate the position of each row*/
    lv_coord_t max_h_no_gap = max_h - (prow * (row_cnt - 1));

    /* Count the units and the buttons in a line
     * (A button can be 1,2,3... unit wide)*/
    uint32_t txt_tot_i = 0; /*Act. index in the str map*/
    uint32_t btn_tot_i = 0; /*Act. index of button areas*/
    const char ** map_row = map;

    /*Count the units and the buttons in a line*/
    uint32_t row;
    for(row = 0; row < row_cnt; row++) {
        uint16_t unit_cnt = 0;           /*Number of units in a row*/
        uint16_t btn_cnt = 0;            /*Number of buttons in a row*/
        /*Count the buttons and units in this row*/
        while(strcmp(map_row[btn_cnt], "\n") != 0 && strlen(map_row[btn_cnt]) != '\0') {
            unit_cnt += get_button_width(btnm->ctrl_bits[btn_tot_i + btn_cnt]);
            btn_cnt++;
        }

        /*Only deal with the non empty lines*/
        if(btn_cnt == 0) {
            map_row = &map_row[btn_cnt + 1];       /*Set the map to the next row*/
            continue;
        }

        lv_coord_t row_y1 = ptop + (max_h_no_gap * row) / row_cnt + row * prow;
        lv_coord_t row_y2 = ptop + (max_h_no_gap * (row + 1)) / row_cnt + row * prow - 1;

        /*Set the button size and positions*/
        lv_coord_t max_w_no_gap = max_w - (pcol * (btn_cnt - 1));
        if(max_w_no_gap < 0) max_w_no_gap = 0;

        uint32_t row_unit_cnt = 0;  /*The current unit position in the row*/
        uint32_t btn;
        for(btn = 0; btn < btn_cnt; btn++, btn_tot_i++, txt_tot_i++) {
            uint32_t btn_u = get_button_width(btnm->ctrl_bits[btn_tot_i]);

            lv_coord_t btn_x1 = pleft + (max_w_no_gap * row_unit_cnt) / unit_cnt + btn * pcol;
            lv_coord_t btn_x2 = pleft + (max_w_no_gap * (row_unit_cnt + btn_u)) / unit_cnt + btn * pcol - 1;

            /*If RTL start from the right*/
            if(base_dir == LV_BIDI_DIR_RTL) {
                lv_coord_t tmp = btn_x1;
                btn_x1 = btn_x2;
                btn_x2 = tmp;
                btn_x1 = max_w - btn_x1;
                btn_x2 = max_w - btn_x2;
            }

            lv_area_set(&btnm->button_areas[btn_tot_i], btn_x1, row_y1, btn_x2, row_y2);

            row_unit_cnt += btn_u;
        }

        map_row = &map_row[btn_cnt + 1];       /*Set the map to the next line*/
    }

    lv_obj_invalidate(obj);
}

void lv_btnmatrix_set_ctrl_map(lv_obj_t * obj, const lv_btnmatrix_ctrl_t ctrl_map[])
{
    LV_ASSERT_OBJ(obj, MY_CLASS);

    lv_btnmatrix_t * btnm = (lv_btnmatrix_t *)obj;
    lv_memcpy(btnm->ctrl_bits, ctrl_map, sizeof(lv_btnmatrix_ctrl_t) * btnm->btn_cnt);

    lv_btnmatrix_set_map(obj, btnm->map_p);
}

void lv_btnmatrix_set_focused_btn(lv_obj_t * obj, uint16_t id)
{
    LV_ASSERT_OBJ(obj, MY_CLASS);

    lv_btnmatrix_t * btnm = (lv_btnmatrix_t *)obj;

    if(id >= btnm->btn_cnt && id != LV_BTNMATRIX_BTN_NONE) return;

<<<<<<< HEAD
    if(ext->btn_id_act == LV_BTNMATRIX_BTN_NONE) ext->btn_id_act = id;

    if(id == ext->btn_id_focused) return;
    ext->btn_id_focused = id;

    lv_obj_invalidate(btnm);
=======
    if(id == btnm->btn_id_focused) return;

    btnm->btn_id_focused = id;
    lv_obj_invalidate(obj);
>>>>>>> 5341cb73
}

void lv_btnmatrix_set_recolor(const lv_obj_t * obj, bool en)
{
    LV_ASSERT_OBJ(obj, MY_CLASS);

    lv_btnmatrix_t * btnm = (lv_btnmatrix_t *)obj;;

    btnm->recolor = en;
    lv_obj_invalidate(obj);
}

void lv_btnmatrix_set_btn_ctrl(lv_obj_t * obj, uint16_t btn_id, lv_btnmatrix_ctrl_t ctrl)
{
    LV_ASSERT_OBJ(obj, MY_CLASS);

    lv_btnmatrix_t * btnm = (lv_btnmatrix_t *)obj;;

    if(btn_id >= btnm->btn_cnt) return;

    if(btnm->one_check && (ctrl & LV_BTNMATRIX_CTRL_CHECKED)) {
        lv_btnmatrix_clear_btn_ctrl_all(obj, LV_BTNMATRIX_CTRL_CHECKED);
    }

    btnm->ctrl_bits[btn_id] |= ctrl;
    invalidate_button_area(obj, btn_id);
}

void lv_btnmatrix_clear_btn_ctrl(const lv_obj_t * obj, uint16_t btn_id, lv_btnmatrix_ctrl_t ctrl)
{
    LV_ASSERT_OBJ(obj, MY_CLASS);

    lv_btnmatrix_t * btnm = (lv_btnmatrix_t *)obj;;

    if(btn_id >= btnm->btn_cnt) return;

    btnm->ctrl_bits[btn_id] &= (~ctrl);
    invalidate_button_area(obj, btn_id);
}

void lv_btnmatrix_set_btn_ctrl_all(lv_obj_t * obj, lv_btnmatrix_ctrl_t ctrl)
{
    LV_ASSERT_OBJ(obj, MY_CLASS);

    lv_btnmatrix_t * btnm = (lv_btnmatrix_t *)obj;;
    uint16_t i;
    for(i = 0; i < btnm->btn_cnt; i++) {
        lv_btnmatrix_set_btn_ctrl(obj, i, ctrl);
    }
}

void lv_btnmatrix_clear_btn_ctrl_all(lv_obj_t * obj, lv_btnmatrix_ctrl_t ctrl)
{
    LV_ASSERT_OBJ(obj, MY_CLASS);

    lv_btnmatrix_t * btnm = (lv_btnmatrix_t *)obj;;
    uint16_t i;
    for(i = 0; i < btnm->btn_cnt; i++) {
        lv_btnmatrix_clear_btn_ctrl(obj, i, ctrl);
    }
}

void lv_btnmatrix_set_btn_width(lv_obj_t * obj, uint16_t btn_id, uint8_t width)
{
    LV_ASSERT_OBJ(obj, MY_CLASS);

    lv_btnmatrix_t * btnm = (lv_btnmatrix_t *)obj;;
    if(btn_id >= btnm->btn_cnt) return;
    btnm->ctrl_bits[btn_id] &= (~LV_BTNMATRIX_WIDTH_MASK);
    btnm->ctrl_bits[btn_id] |= (LV_BTNMATRIX_WIDTH_MASK & width);

    lv_btnmatrix_set_map(obj, btnm->map_p);
}

void lv_btnmatrix_set_one_checked(lv_obj_t * obj, bool en)
{
    LV_ASSERT_OBJ(obj, MY_CLASS);

    lv_btnmatrix_t * btnm = (lv_btnmatrix_t *)obj;;
    btnm->one_check     = en;

    /*If more than one button is toggled only the first one should be*/
    make_one_button_checked(obj, 0);
}

/*=====================
 * Getter functions
 *====================*/

const char ** lv_btnmatrix_get_map(const lv_obj_t * obj)
{
    LV_ASSERT_OBJ(obj, MY_CLASS);

    lv_btnmatrix_t * btnm = (lv_btnmatrix_t *)obj;;
    return btnm->map_p;
}

bool lv_btnmatrix_get_recolor(const lv_obj_t * obj)
{
    LV_ASSERT_OBJ(obj, MY_CLASS);

    lv_btnmatrix_t * btnm = (lv_btnmatrix_t *)obj;;

    return btnm->recolor;
}

uint16_t lv_btnmatrix_get_active_btn(const lv_obj_t * obj)
{
    LV_ASSERT_OBJ(obj, MY_CLASS);

    lv_btnmatrix_t * btnm = (lv_btnmatrix_t *)obj;;
    return btnm->btn_id_act;
}

uint16_t lv_btnmatrix_get_pressed_btn(const lv_obj_t * obj)
{
    LV_ASSERT_OBJ(obj, MY_CLASS);

    lv_btnmatrix_t * btnm = (lv_btnmatrix_t *)obj;;
    return btnm->btn_id_pr;
}


uint16_t lv_btnmatrix_get_focused_btn(const lv_obj_t * obj)
{
    LV_ASSERT_OBJ(obj, MY_CLASS);

    lv_btnmatrix_t * btnm = (lv_btnmatrix_t *)obj;;
    return btnm->btn_id_focused;
}

const char * lv_btnmatrix_get_btn_text(const lv_obj_t * obj, uint16_t btn_id)
{
    LV_ASSERT_OBJ(obj, MY_CLASS);

    if(btn_id == LV_BTNMATRIX_BTN_NONE) return NULL;

    lv_btnmatrix_t * btnm = (lv_btnmatrix_t *)obj;
    if(btn_id > btnm->btn_cnt) return NULL;

    uint16_t txt_i = 0;
    uint16_t btn_i = 0;

    /* Search the text of btnm->btn_pr the buttons text in the map
     * Skip "\n"-s*/
    while(btn_i != btn_id) {
        btn_i++;
        txt_i++;
        if(strcmp(btnm->map_p[txt_i], "\n") == 0) txt_i++;
    }

    if(btn_i == btnm->btn_cnt) return NULL;

    return btnm->map_p[txt_i];
}

bool lv_btnmatrix_has_btn_ctrl(lv_obj_t * obj, uint16_t btn_id, lv_btnmatrix_ctrl_t ctrl)
{
    LV_ASSERT_OBJ(obj, MY_CLASS);

    lv_btnmatrix_t * btnm = (lv_btnmatrix_t *)obj;;
    if(btn_id >= btnm->btn_cnt) return false;

    return (btnm->ctrl_bits[btn_id] & ctrl) ? true : false;
}

bool lv_btnmatrix_get_one_checked(const lv_obj_t * obj)
{
    LV_ASSERT_OBJ(obj, MY_CLASS);

    lv_btnmatrix_t * btnm = (lv_btnmatrix_t *)obj;;

    return btnm->one_check;
}

/**********************
 *   STATIC FUNCTIONS
 **********************/

static void lv_btnmatrix_constructor(lv_obj_t * obj, const lv_obj_t * copy)
{
    lv_btnmatrix_t * btnm = (lv_btnmatrix_t *)obj;
    btnm->btn_cnt        = 0;
    btnm->btn_id_pr      = LV_BTNMATRIX_BTN_NONE;
    btnm->btn_id_focused = LV_BTNMATRIX_BTN_NONE;
    btnm->btn_id_act     = LV_BTNMATRIX_BTN_NONE;
    btnm->button_areas   = NULL;
    btnm->ctrl_bits      = NULL;
    btnm->map_p          = NULL;
    btnm->recolor        = 0;
    btnm->one_check      = 0;

    /*Init the new button matrix object*/
    if(copy == NULL) {
        lv_btnmatrix_set_map(obj, lv_btnmatrix_def_map);
        lv_obj_set_size(obj, LV_DPI_DEF * 2, LV_DPI_DEF * 1);
    }
    /*Copy an existing object*/
    else {
        lv_btnmatrix_t * copy_btnm = (lv_btnmatrix_t *) copy;
        lv_btnmatrix_set_map(obj, copy_btnm->map_p);
        lv_btnmatrix_set_ctrl_map(obj, copy_btnm->ctrl_bits);
    }


    LV_LOG_INFO("button matrix created");
}

static void lv_btnmatrix_destructor(lv_obj_t * obj)
{
    lv_btnmatrix_t * btnm = (lv_btnmatrix_t *)obj;
    lv_mem_free(btnm->button_areas);
    lv_mem_free(btnm->ctrl_bits);
    btnm->button_areas = NULL;
    btnm->ctrl_bits = NULL;
}

static lv_draw_res_t lv_btnmatrix_draw(lv_obj_t * obj, const lv_area_t * clip_area, lv_draw_mode_t mode)
{
    if(mode == LV_DRAW_MODE_COVER_CHECK) {
        return lv_obj_draw_base(MY_CLASS, obj, clip_area, mode);
    }
    /*Draw the object*/
    else if(mode == LV_DRAW_MODE_MAIN_DRAW) {
        lv_obj_draw_base(MY_CLASS, obj, clip_area, mode);

        lv_btnmatrix_t * btnm = (lv_btnmatrix_t *)obj;
        if(btnm->btn_cnt == 0) return LV_DRAW_RES_OK;

        obj->style_list.skip_trans = 1;

        lv_area_t area_obj;
        lv_obj_get_coords(obj, &area_obj);

        lv_area_t btn_area;

        uint16_t btn_i = 0;
        uint16_t txt_i = 0;

        lv_draw_rect_dsc_t draw_rect_dsc_act;
        lv_draw_label_dsc_t draw_label_dsc_act;

        lv_draw_rect_dsc_t draw_rect_def_default;
        lv_draw_label_dsc_t draw_label_def_default;

        lv_text_flag_t recolor_flag = btnm->recolor ? LV_TEXT_FLAG_RECOLOR : 0;

        lv_state_t state_ori = obj->state;
        obj->state = LV_STATE_DEFAULT;
        obj->style_list.skip_trans = 1;
        lv_draw_rect_dsc_init(&draw_rect_def_default);
        lv_draw_label_dsc_init(&draw_label_def_default);
        lv_obj_init_draw_rect_dsc(obj, LV_PART_ITEMS, &draw_rect_def_default);
        lv_obj_init_draw_label_dsc(obj, LV_PART_ITEMS, &draw_label_def_default);
        draw_label_dsc_act.flag |= recolor_flag;
        obj->style_list.skip_trans = 0;
        obj->state = state_ori;

        lv_coord_t ptop = lv_obj_get_style_pad_top(obj, LV_PART_MAIN);
        lv_coord_t pbottom = lv_obj_get_style_pad_bottom(obj, LV_PART_MAIN);
        lv_coord_t pleft = lv_obj_get_style_pad_left(obj, LV_PART_MAIN);
        lv_coord_t pright = lv_obj_get_style_pad_right(obj, LV_PART_MAIN);

#if LV_USE_ARABIC_PERSIAN_CHARS
        const size_t txt_ap_size = 256 ;
        char * txt_ap = lv_mem_buf_get(txt_ap_size);
#endif

        lv_obj_draw_hook_dsc_t hook_dsc;
        lv_obj_draw_hook_dsc_init(&hook_dsc, clip_area);
        hook_dsc.part = LV_PART_ITEMS;
        hook_dsc.rect_dsc = &draw_rect_dsc_act;
        hook_dsc.label_dsc = &draw_label_dsc_act;

        for(btn_i = 0; btn_i < btnm->btn_cnt; btn_i++, txt_i++) {
            /*Search the next valid text in the map*/
            while(strcmp(btnm->map_p[txt_i], "\n") == 0) {
                txt_i++;
            }

            /*Skip hidden buttons*/
            if(button_is_hidden(btnm->ctrl_bits[btn_i])) continue;

            /*Get the state of the button*/
            lv_state_t btn_state = LV_STATE_DEFAULT;
            if(button_get_checked(btnm->ctrl_bits[btn_i])) btn_state |= LV_STATE_CHECKED;
            if(button_is_inactive(btnm->ctrl_bits[btn_i])) btn_state |= LV_STATE_DISABLED;
            if(btn_i == btnm->btn_id_pr) btn_state |= LV_STATE_PRESSED;
            if(btn_i == btnm->btn_id_focused) {
                btn_state |= LV_STATE_FOCUSED;
                if(state_ori & LV_STATE_EDITED) btn_state |= LV_STATE_EDITED;
            }

            /*Get the button's area*/
            lv_area_copy(&btn_area, &btnm->button_areas[btn_i]);
            btn_area.x1 += area_obj.x1;
            btn_area.y1 += area_obj.y1;
            btn_area.x2 += area_obj.x1;
            btn_area.y2 += area_obj.y1;

            /*Set up the draw descriptors*/
            if(btn_state == LV_STATE_DEFAULT) {
                lv_memcpy(&draw_rect_dsc_act, &draw_rect_def_default, sizeof(lv_draw_rect_dsc_t));
                lv_memcpy(&draw_label_dsc_act, &draw_label_def_default, sizeof(lv_draw_label_dsc_t));
            }
            /*In other cases get the styles directly without caching them*/
            else {
                obj->state = btn_state;
                obj->style_list.skip_trans = 1;
                lv_draw_rect_dsc_init(&draw_rect_dsc_act);
                lv_draw_label_dsc_init(&draw_label_dsc_act);
                lv_obj_init_draw_rect_dsc(obj, LV_PART_ITEMS, &draw_rect_dsc_act);
                lv_obj_init_draw_label_dsc(obj, LV_PART_ITEMS, &draw_label_dsc_act);
                draw_label_dsc_act.flag = recolor_flag;
                obj->state = state_ori;
                obj->style_list.skip_trans = 0;
            }

            hook_dsc.draw_area = &btn_area;
            hook_dsc.id = btn_i;
            lv_event_send(obj,LV_EVENT_DRAW_PART_BEGIN, &hook_dsc);

            /*Remove borders on the edges if `LV_BORDER_SIDE_INTERNAL`*/
            if(draw_rect_dsc_act.border_side & LV_BORDER_SIDE_INTERNAL) {
                draw_rect_dsc_act.border_side = LV_BORDER_SIDE_FULL;
                if(btn_area.x1 == obj->coords.x1 + pleft) draw_rect_dsc_act.border_side &= ~LV_BORDER_SIDE_LEFT;
                if(btn_area.x2 == obj->coords.x2 - pright) draw_rect_dsc_act.border_side &= ~LV_BORDER_SIDE_RIGHT;
                if(btn_area.y1 == obj->coords.y1 + ptop) draw_rect_dsc_act.border_side &= ~LV_BORDER_SIDE_TOP;
                if(btn_area.y2 == obj->coords.y2 - pbottom) draw_rect_dsc_act.border_side &= ~LV_BORDER_SIDE_BOTTOM;
            }

            /*Draw the background*/
            lv_draw_rect(&btn_area, clip_area, &draw_rect_dsc_act);

            /*Calculate the size of the text*/
            const lv_font_t * font = draw_label_dsc_act.font;
            lv_coord_t letter_space = draw_label_dsc_act.letter_space;
            lv_coord_t line_space = draw_label_dsc_act.line_space;
            const char * txt = btnm->map_p[txt_i];

#if LV_USE_ARABIC_PERSIAN_CHARS
            /*Get the size of the Arabic text and process it*/
            size_t len_ap = _lv_txt_ap_calc_bytes_cnt(txt);
            if(len_ap < txt_ap_size) {
                _lv_txt_ap_proc(txt, txt_ap);
                txt = txt_ap;
            }
#endif

            lv_point_t txt_size;
            lv_txt_get_size(&txt_size, txt, font, letter_space,
                             line_space, lv_area_get_width(&area_obj), recolor_flag);

            btn_area.x1 += (lv_area_get_width(&btn_area) - txt_size.x) / 2;
            btn_area.y1 += (lv_area_get_height(&btn_area) - txt_size.y) / 2;
            btn_area.x2 = btn_area.x1 + txt_size.x;
            btn_area.y2 = btn_area.y1 + txt_size.y;

            /*Draw the text*/
            lv_draw_label(&btn_area, clip_area, &draw_label_dsc_act, txt, NULL);


            lv_event_send(obj,LV_EVENT_DRAW_PART_END, &hook_dsc);
        }

        obj->style_list.skip_trans = 0;
#if LV_USE_ARABIC_PERSIAN_CHARS
        lv_mem_buf_release(txt_ap);
#endif
    }
    else if(mode == LV_DRAW_MODE_POST_DRAW) {
        lv_obj_draw_base(MY_CLASS, obj, clip_area, mode);
    }
    return LV_DRAW_RES_OK;
}

static lv_res_t lv_btnmatrix_signal(lv_obj_t * obj, lv_signal_t sign, void * param)
{
    lv_res_t res;

    /* Include the ancient signal function */
    res = lv_obj_signal_base(MY_CLASS, obj, sign, param);
    if(res != LV_RES_OK) return res;

    lv_btnmatrix_t * btnm = (lv_btnmatrix_t *)obj;
    lv_point_t p;

    if(sign == LV_SIGNAL_STYLE_CHG) {
        lv_btnmatrix_set_map(obj, btnm->map_p);
    }
    else if(sign == LV_SIGNAL_COORD_CHG) {
        if(param &&
           (lv_obj_get_width(obj) != lv_area_get_width(param) || lv_obj_get_height(obj) != lv_area_get_height(param)))
        {
            lv_btnmatrix_set_map(obj, btnm->map_p);
        }
    }
    else if(sign == LV_SIGNAL_PRESSED) {
        invalidate_button_area(obj, btnm->btn_id_pr);

        lv_indev_type_t indev_type = lv_indev_get_type(lv_indev_get_act());
        if(indev_type == LV_INDEV_TYPE_POINTER || indev_type == LV_INDEV_TYPE_BUTTON) {
            uint16_t btn_pr;
            /*Search the pressed area*/
            lv_indev_get_point(param, &p);
            btn_pr = get_button_from_point(obj, &p);
            /*Handle the case where there is no button there*/
            if(btn_pr != LV_BTNMATRIX_BTN_NONE) {
                if(button_is_inactive(btnm->ctrl_bits[btn_pr]) == false &&
                   button_is_hidden(btnm->ctrl_bits[btn_pr]) == false) {
                    invalidate_button_area(obj, btnm->btn_id_pr) /*Invalidate the old area*/;
                    btnm->btn_id_pr = btn_pr;
                    btnm->btn_id_act = btn_pr;
                    invalidate_button_area(obj, btnm->btn_id_pr); /*Invalidate the new area*/
                }
            }
        }
        else if(indev_type == LV_INDEV_TYPE_KEYPAD || (indev_type == LV_INDEV_TYPE_ENCODER &&
                                                       lv_group_get_editing(lv_obj_get_group(obj)))) {
            btnm->btn_id_pr = btnm->btn_id_focused;
            invalidate_button_area(obj, btnm->btn_id_focused);
        }

        if(btnm->btn_id_pr != LV_BTNMATRIX_BTN_NONE) {
            if(button_is_click_trig(btnm->ctrl_bits[btnm->btn_id_pr]) == false &&
               button_is_inactive(btnm->ctrl_bits[btnm->btn_id_pr]) == false &&
               button_is_hidden(btnm->ctrl_bits[btnm->btn_id_pr]) == false) {
                uint32_t b = btnm->btn_id_pr;
                res        = lv_event_send(obj, LV_EVENT_VALUE_CHANGED, &b);
            }
        }
    }
    else if(sign == LV_SIGNAL_PRESSING) {
        uint16_t btn_pr = LV_BTNMATRIX_BTN_NONE;
        /*Search the pressed area*/
        lv_indev_t * indev = lv_indev_get_act();
        lv_indev_type_t indev_type = lv_indev_get_type(indev);
        if(indev_type == LV_INDEV_TYPE_ENCODER || indev_type == LV_INDEV_TYPE_KEYPAD) return LV_RES_OK;

        lv_indev_get_point(indev, &p);
        btn_pr = get_button_from_point(obj, &p);
        /*Invalidate to old and the new areas*/
        if(btn_pr != btnm->btn_id_pr) {
            if(btnm->btn_id_pr != LV_BTNMATRIX_BTN_NONE) {
                invalidate_button_area(obj, btnm->btn_id_pr);
            }

            btnm->btn_id_pr  = btn_pr;
            btnm->btn_id_act = btn_pr;

            lv_indev_reset_long_press(param); /*Start the log press time again on the new button*/
            if(btn_pr != LV_BTNMATRIX_BTN_NONE &&
               button_is_inactive(btnm->ctrl_bits[btn_pr]) == false &&
               button_is_hidden(btnm->ctrl_bits[btn_pr]) == false) {
                invalidate_button_area(obj, btn_pr);
                /* Send VALUE_CHANGED for the newly pressed button */
                if(button_is_click_trig(btnm->ctrl_bits[btn_pr]) == false) {
                    uint32_t b = btn_pr;
                    lv_event_send(obj, LV_EVENT_VALUE_CHANGED, &b);
                }
            }
        }
    }
    else if(sign == LV_SIGNAL_RELEASED) {
        if(btnm->btn_id_pr != LV_BTNMATRIX_BTN_NONE) {
            /*Toggle the button if enabled*/
            if(button_is_tgl_enabled(btnm->ctrl_bits[btnm->btn_id_pr]) &&
               !button_is_inactive(btnm->ctrl_bits[btnm->btn_id_pr])) {
                if(button_get_checked(btnm->ctrl_bits[btnm->btn_id_pr]) && !btnm->one_check) {
                    btnm->ctrl_bits[btnm->btn_id_pr] &= (~LV_BTNMATRIX_CTRL_CHECKED);
                }
                else {
                    btnm->ctrl_bits[btnm->btn_id_pr] |= LV_BTNMATRIX_CTRL_CHECKED;
                }
                if(btnm->one_check) make_one_button_checked(obj, btnm->btn_id_pr);
            }

            /*Invalidate to old pressed area*/;
            invalidate_button_area(obj, btnm->btn_id_pr);
            invalidate_button_area(obj, btnm->btn_id_focused);

            lv_indev_type_t indev_type = lv_indev_get_type(lv_indev_get_act());
            if(indev_type == LV_INDEV_TYPE_KEYPAD || indev_type == LV_INDEV_TYPE_ENCODER) {
                btnm->btn_id_focused = btnm->btn_id_pr;
            }

            btnm->btn_id_pr = LV_BTNMATRIX_BTN_NONE;

            if(button_is_click_trig(btnm->ctrl_bits[btnm->btn_id_act]) == true &&
               button_is_inactive(btnm->ctrl_bits[btnm->btn_id_act]) == false &&
               button_is_hidden(btnm->ctrl_bits[btnm->btn_id_act]) == false) {
                uint32_t b = btnm->btn_id_act;
                res        = lv_event_send(obj, LV_EVENT_VALUE_CHANGED, &b);
            }
        }
    }
    else if(sign == LV_SIGNAL_LONG_PRESS_REP) {
        if(btnm->btn_id_act != LV_BTNMATRIX_BTN_NONE) {
            if(button_is_repeat_disabled(btnm->ctrl_bits[btnm->btn_id_act]) == false &&
               button_is_inactive(btnm->ctrl_bits[btnm->btn_id_act]) == false &&
               button_is_hidden(btnm->ctrl_bits[btnm->btn_id_act]) == false) {
                uint32_t b = btnm->btn_id_act;
                res        = lv_event_send(obj, LV_EVENT_VALUE_CHANGED, &b);
            }
        }
    }
    else if(sign == LV_SIGNAL_PRESS_LOST) {
        btnm->btn_id_pr  = LV_BTNMATRIX_BTN_NONE;
        btnm->btn_id_act = LV_BTNMATRIX_BTN_NONE;
        lv_obj_invalidate(obj);
    }
    else if(sign == LV_SIGNAL_FOCUS) {
        lv_indev_t * indev         = lv_indev_get_act();
        lv_indev_type_t indev_type = lv_indev_get_type(indev);

        /*If not focused by an input device assume the last input device*/
        if(indev == NULL) {
            indev = lv_indev_get_next(NULL);
            indev_type = lv_indev_get_type(indev);
        }

        if(indev_type == LV_INDEV_TYPE_ENCODER) {
            /*In navigation mode don't select any button but in edit mode select the fist*/
            if(lv_group_get_editing(lv_obj_get_group(obj))) {
                uint32_t b = 0;
                while(button_is_hidden(btnm->ctrl_bits[b]) || button_is_inactive(btnm->ctrl_bits[b])) b++;
                btnm->btn_id_focused = b;
                btnm->btn_id_act = b;
            }
            else {
                btnm->btn_id_focused = LV_BTNMATRIX_BTN_NONE;
            }
        }
        else if(indev_type == LV_INDEV_TYPE_KEYPAD) {
            uint32_t b = 0;
            while(button_is_hidden(btnm->ctrl_bits[b]) || button_is_inactive(btnm->ctrl_bits[b])) {
                b++;
            }
            btnm->btn_id_focused = b;
            btnm->btn_id_act = b;
        }
    }
    else if(sign == LV_SIGNAL_DEFOCUS || sign == LV_SIGNAL_LEAVE) {
        if(btnm->btn_id_focused != LV_BTNMATRIX_BTN_NONE) invalidate_button_area(obj, btnm->btn_id_focused);
        if(btnm->btn_id_pr != LV_BTNMATRIX_BTN_NONE) invalidate_button_area(obj, btnm->btn_id_pr);
        btnm->btn_id_focused = LV_BTNMATRIX_BTN_NONE;
        btnm->btn_id_pr = LV_BTNMATRIX_BTN_NONE;
        btnm->btn_id_act = LV_BTNMATRIX_BTN_NONE;
    }
    else if(sign == LV_SIGNAL_CONTROL) {
        char c = *((char *)param);
        if(c == LV_KEY_RIGHT) {
            if(btnm->btn_id_focused == LV_BTNMATRIX_BTN_NONE)  btnm->btn_id_focused = 0;
            else btnm->btn_id_focused++;
            if(btnm->btn_id_focused >= btnm->btn_cnt) btnm->btn_id_focused = 0;

            while(button_is_hidden(btnm->ctrl_bits[btnm->btn_id_focused]) || button_is_inactive(btnm->ctrl_bits[btnm->btn_id_focused])) {
                btnm->btn_id_focused++;
                if(btnm->btn_id_focused >= btnm->btn_cnt) btnm->btn_id_focused = 0;
            }

            btnm->btn_id_act = btnm->btn_id_focused;
            lv_obj_invalidate(obj);
        }
        else if(c == LV_KEY_LEFT) {
            if(btnm->btn_id_focused == LV_BTNMATRIX_BTN_NONE) btnm->btn_id_focused = 0;
            if(btnm->btn_id_focused > 0) btnm->btn_id_focused--;

            while(button_is_hidden(btnm->ctrl_bits[btnm->btn_id_focused]) || button_is_inactive(btnm->ctrl_bits[btnm->btn_id_focused])) {
                if(btnm->btn_id_focused > 0) btnm->btn_id_focused--;
                else btnm->btn_id_focused = btnm->btn_cnt - 1;
            }

            btnm->btn_id_act = btnm->btn_id_focused;
            lv_obj_invalidate(obj);
        }
        else if(c == LV_KEY_DOWN) {
            lv_coord_t col_gap = lv_obj_get_style_pad_column(obj, LV_PART_MAIN);
            /*Find the area below the the current*/
            if(btnm->btn_id_focused == LV_BTNMATRIX_BTN_NONE) {
                btnm->btn_id_focused = 0;
            }
            else {
                uint16_t area_below;
                lv_coord_t pr_center =
                    btnm->button_areas[btnm->btn_id_focused].x1 + (lv_area_get_width(&btnm->button_areas[btnm->btn_id_focused]) >> 1);

                for(area_below = btnm->btn_id_focused; area_below < btnm->btn_cnt; area_below++) {
                    if(btnm->button_areas[area_below].y1 > btnm->button_areas[btnm->btn_id_focused].y1 &&
                       pr_center >= btnm->button_areas[area_below].x1 &&
                       pr_center <= btnm->button_areas[area_below].x2 + col_gap &&
                       button_is_inactive(btnm->ctrl_bits[area_below]) == false &&
                       button_is_hidden(btnm->ctrl_bits[area_below]) == false) {
                        break;
                    }
                }

                if(area_below < btnm->btn_cnt) btnm->btn_id_focused = area_below;
            }
            btnm->btn_id_act = btnm->btn_id_focused;
            lv_obj_invalidate(obj);
        }
        else if(c == LV_KEY_UP) {
            lv_coord_t col_gap = lv_obj_get_style_pad_column(obj, LV_PART_MAIN);
            /*Find the area below the the current*/
            if(btnm->btn_id_focused == LV_BTNMATRIX_BTN_NONE) {
                btnm->btn_id_focused = 0;
            }
            else {
                int16_t area_above;
                lv_coord_t pr_center =
                    btnm->button_areas[btnm->btn_id_focused].x1 + (lv_area_get_width(&btnm->button_areas[btnm->btn_id_focused]) >> 1);

                for(area_above = btnm->btn_id_focused; area_above >= 0; area_above--) {
                    if(btnm->button_areas[area_above].y1 < btnm->button_areas[btnm->btn_id_focused].y1 &&
                       pr_center >= btnm->button_areas[area_above].x1 - col_gap &&
                       pr_center <= btnm->button_areas[area_above].x2 &&
                       button_is_inactive(btnm->ctrl_bits[area_above]) == false &&
                       button_is_hidden(btnm->ctrl_bits[area_above]) == false) {
                        break;
                    }
                }
                if(area_above >= 0) btnm->btn_id_focused = area_above;
            }
            btnm->btn_id_act = btnm->btn_id_focused;
            lv_obj_invalidate(obj);
        }
    }
    return res;
}

/**
 * Create the required number of buttons and control bytes according to a map
 * @param obj pointer to button matrix object
 * @param map_p pointer to a string array
 */
static void allocate_btn_areas_and_controls(const lv_obj_t * obj, const char ** map)
{
    /*Count the buttons in the map*/
    uint16_t btn_cnt = 0;
    uint16_t i       = 0;
    while(strlen(map[i]) != 0) {
        if(strcmp(map[i], "\n") != 0) { /*Do not count line breaks*/
            btn_cnt++;
        }
        i++;
    }

    lv_btnmatrix_t * btnm = (lv_btnmatrix_t *)obj;;

    /*Do not allocate memory for the same amount of buttons*/
    if(btn_cnt == btnm->btn_cnt) return;

    if(btnm->button_areas != NULL) {
        lv_mem_free(btnm->button_areas);
        btnm->button_areas = NULL;
    }
    if(btnm->ctrl_bits != NULL) {
        lv_mem_free(btnm->ctrl_bits);
        btnm->ctrl_bits = NULL;
    }

    btnm->button_areas = lv_mem_alloc(sizeof(lv_area_t) * btn_cnt);
    LV_ASSERT_MALLOC(btnm->button_areas);
    btnm->ctrl_bits = lv_mem_alloc(sizeof(lv_btnmatrix_ctrl_t) * btn_cnt);
    LV_ASSERT_MALLOC(btnm->ctrl_bits);
    if(btnm->button_areas == NULL || btnm->ctrl_bits == NULL) btn_cnt = 0;

    lv_memset_00(btnm->ctrl_bits, sizeof(lv_btnmatrix_ctrl_t) * btn_cnt);

    btnm->btn_cnt = btn_cnt;
}

/**
 * Get the width of a button in units (default is 1).
 * @param ctrl_bits least significant 3 bits used (1..7 valid values)
 * @return the width of the button in units
 */
static uint8_t get_button_width(lv_btnmatrix_ctrl_t ctrl_bits)
{
    uint8_t w = ctrl_bits & LV_BTNMATRIX_WIDTH_MASK;
    return w != 0 ? w : 1;
}

static bool button_is_hidden(lv_btnmatrix_ctrl_t ctrl_bits)
{
    return (ctrl_bits & LV_BTNMATRIX_CTRL_HIDDEN) ? true : false;
}

static bool button_is_repeat_disabled(lv_btnmatrix_ctrl_t ctrl_bits)
{
    return (ctrl_bits & LV_BTNMATRIX_CTRL_NO_REPEAT) ? true : false;
}

static bool button_is_inactive(lv_btnmatrix_ctrl_t ctrl_bits)
{
    return (ctrl_bits & LV_BTNMATRIX_CTRL_DISABLED) ? true : false;
}

static bool button_is_click_trig(lv_btnmatrix_ctrl_t ctrl_bits)
{
    return (ctrl_bits & LV_BTNMATRIX_CTRL_CLICK_TRIG) ? true : false;
}

static bool button_is_tgl_enabled(lv_btnmatrix_ctrl_t ctrl_bits)
{
    return (ctrl_bits & LV_BTNMATRIX_CTRL_CHECKABLE) ? true : false;
}

static bool button_get_checked(lv_btnmatrix_ctrl_t ctrl_bits)
{
    return (ctrl_bits & LV_BTNMATRIX_CTRL_CHECKED) ? true : false;
}

/**
 * Gives the button id of a button under a given point
 * @param obj pointer to a button matrix object
 * @param p a point with absolute coordinates
 * @return the id of the button or LV_BTNMATRIX_BTN_NONE.
 */
static uint16_t get_button_from_point(lv_obj_t * obj, lv_point_t * p)
{
    lv_area_t obj_cords;
    lv_area_t btn_area;
    lv_btnmatrix_t * btnm = (lv_btnmatrix_t *)obj;;
    uint16_t i;
    lv_obj_get_coords(obj, &obj_cords);

    lv_coord_t w = lv_obj_get_width(obj);
    lv_coord_t h = lv_obj_get_height(obj);
    lv_coord_t pleft = lv_obj_get_style_pad_left(obj, LV_PART_MAIN);
    lv_coord_t pright = lv_obj_get_style_pad_right(obj, LV_PART_MAIN);
    lv_coord_t ptop = lv_obj_get_style_pad_top(obj, LV_PART_MAIN);
    lv_coord_t pbottom = lv_obj_get_style_pad_bottom(obj, LV_PART_MAIN);
    lv_coord_t prow = lv_obj_get_style_pad_row(obj, LV_PART_MAIN);
    lv_coord_t pcol = lv_obj_get_style_pad_column(obj, LV_PART_MAIN);

    /*Get the half gap. Button look larger with this value. (+1 for rounding error)*/
    prow = (prow / 2) + 1 + (prow & 1);
    pcol = (pcol / 2) + 1 + (pcol & 1);

    prow = LV_MIN(prow, BTN_EXTRA_CLICK_AREA_MAX);
    pcol = LV_MIN(pcol, BTN_EXTRA_CLICK_AREA_MAX);
    pright = LV_MIN(pright, BTN_EXTRA_CLICK_AREA_MAX);
    ptop = LV_MIN(ptop, BTN_EXTRA_CLICK_AREA_MAX);
    pbottom = LV_MIN(pbottom, BTN_EXTRA_CLICK_AREA_MAX);

    for(i = 0; i < btnm->btn_cnt; i++) {
        lv_area_copy(&btn_area, &btnm->button_areas[i]);
        if(btn_area.x1 <= pleft) btn_area.x1 += obj_cords.x1 - LV_MIN(pleft, BTN_EXTRA_CLICK_AREA_MAX);
        else btn_area.x1 += obj_cords.x1 - pcol;

        if(btn_area.y1 <= ptop) btn_area.y1 += obj_cords.y1 - LV_MIN(ptop, BTN_EXTRA_CLICK_AREA_MAX);
        else btn_area.y1 += obj_cords.y1 - prow;

        if(btn_area.x2 >= w - pright - 2) btn_area.x2 += obj_cords.x1 + LV_MIN(pright,
                                                                                         BTN_EXTRA_CLICK_AREA_MAX);  /*-2 for rounding error*/
        else btn_area.x2 += obj_cords.x1 + pcol;

        if(btn_area.y2 >= h - pbottom - 2) btn_area.y2 += obj_cords.y1 + LV_MIN(pbottom,
                                                                                          BTN_EXTRA_CLICK_AREA_MAX); /*-2 for rounding error*/
        else btn_area.y2 += obj_cords.y1 + prow;

        if(_lv_area_is_point_on(&btn_area, p, 0) != false) {
            break;
        }
    }

    if(i == btnm->btn_cnt) i = LV_BTNMATRIX_BTN_NONE;

    return i;
}

static void invalidate_button_area(const lv_obj_t * obj, uint16_t btn_idx)
{
    if(btn_idx == LV_BTNMATRIX_BTN_NONE) return;

    lv_area_t btn_area;
    lv_area_t obj_area;

    lv_btnmatrix_t * btnm = (lv_btnmatrix_t *)obj;;
    lv_area_copy(&btn_area, &btnm->button_areas[btn_idx]);
    lv_obj_get_coords(obj, &obj_area);

    /* Convert relative coordinates to absolute */
    btn_area.x1 += obj_area.x1;
    btn_area.y1 += obj_area.y1;
    btn_area.x2 += obj_area.x1;
    btn_area.y2 += obj_area.y1;

    lv_obj_invalidate_area(obj, &btn_area);
}

/**
 * Enforces a single button being toggled on the button matrix.
 * It simply clears the toggle flag on other buttons.
 * @param obj Button matrix object
 * @param btn_idx Button that should remain toggled
 */
static void make_one_button_checked(lv_obj_t * obj, uint16_t btn_idx)
{
    /*Save whether the button was toggled*/
    bool was_toggled = lv_btnmatrix_has_btn_ctrl(obj, btn_idx, LV_BTNMATRIX_CTRL_CHECKED);

    lv_btnmatrix_clear_btn_ctrl_all(obj, LV_BTNMATRIX_CTRL_CHECKED);

    if(was_toggled) lv_btnmatrix_set_btn_ctrl(obj, btn_idx, LV_BTNMATRIX_CTRL_CHECKED);
}

#endif<|MERGE_RESOLUTION|>--- conflicted
+++ resolved
@@ -189,19 +189,12 @@
 
     if(id >= btnm->btn_cnt && id != LV_BTNMATRIX_BTN_NONE) return;
 
-<<<<<<< HEAD
-    if(ext->btn_id_act == LV_BTNMATRIX_BTN_NONE) ext->btn_id_act = id;
-
-    if(id == ext->btn_id_focused) return;
-    ext->btn_id_focused = id;
-
-    lv_obj_invalidate(btnm);
-=======
+    if(btnm->btn_id_act == LV_BTNMATRIX_BTN_NONE) btnm->btn_id_act = id;
+
     if(id == btnm->btn_id_focused) return;
 
     btnm->btn_id_focused = id;
     lv_obj_invalidate(obj);
->>>>>>> 5341cb73
 }
 
 void lv_btnmatrix_set_recolor(const lv_obj_t * obj, bool en)
