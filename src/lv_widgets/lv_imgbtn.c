--- conflicted
+++ resolved
@@ -30,11 +30,8 @@
 static lv_design_res_t lv_imgbtn_design(lv_obj_t * imgbtn, const lv_area_t * clip_area, lv_design_mode_t mode);
 static lv_res_t lv_imgbtn_signal(lv_obj_t * imgbtn, lv_signal_t sign, void * param);
 static void refr_img(lv_obj_t * imgbtn);
-<<<<<<< HEAD
-static lv_btn_state_t suggest_state(lv_obj_t * imgbtn, lv_btn_state_t state);
-=======
+static lv_imgbtn_state_t suggest_state(lv_obj_t * imgbtn, lv_imgbtn_state_t state);
 lv_imgbtn_state_t get_state(const lv_obj_t * imgbtn);
->>>>>>> 263c04d7
 
 /**********************
  *  STATIC VARIABLES
@@ -175,29 +172,6 @@
 
 #endif
 
-<<<<<<< HEAD
-/**
- * Set the state of the image button
- * @param imgbtn pointer to an image button object
- * @param state the new state of the button (from lv_btn_state_t enum)
- */
-void lv_imgbtn_set_state(lv_obj_t * imgbtn, lv_btn_state_t state)
-{
-    lv_btn_set_state(imgbtn, state);
-    refr_img(imgbtn);
-}
-
-/**
- * Toggle the state of the image button (ON->OFF, OFF->ON)
- * @param imgbtn pointer to a image button object
- */
-void lv_imgbtn_toggle(lv_obj_t * imgbtn)
-{
-    lv_btn_toggle(imgbtn);
-    refr_img(imgbtn);
-}
-=======
->>>>>>> 263c04d7
 /*=====================
  * Getter functions
  *====================*/
@@ -335,11 +309,7 @@
 
         /*Just draw an image*/
         lv_imgbtn_ext_t * ext    = lv_obj_get_ext_attr(imgbtn);
-<<<<<<< HEAD
-        lv_btn_state_t state     = suggest_state(imgbtn, lv_imgbtn_get_state(imgbtn));
-=======
-        lv_imgbtn_state_t state  = get_state(imgbtn);
->>>>>>> 263c04d7
+        lv_imgbtn_state_t state  = suggest_state(imgbtn, get_state(imgbtn));
 
         /*Simply draw the middle src if no tiled*/
         if(!ext->tiled) {
@@ -514,11 +484,7 @@
 static void refr_img(lv_obj_t * imgbtn)
 {
     lv_imgbtn_ext_t * ext = lv_obj_get_ext_attr(imgbtn);
-<<<<<<< HEAD
-    lv_btn_state_t state  = suggest_state(imgbtn, lv_imgbtn_get_state(imgbtn));
-=======
-    lv_imgbtn_state_t state  = get_state(imgbtn);
->>>>>>> 263c04d7
+    lv_imgbtn_state_t state  = suggest_state(imgbtn, get_state(imgbtn));
     lv_img_header_t header;
 
     const void * src = ext->img_src_mid[state];
@@ -548,7 +514,6 @@
     lv_obj_invalidate(imgbtn);
 }
 
-<<<<<<< HEAD
 /**
  * If `src` is not defined for the current state try to get a state which is related to the curent but has `src`.
  * E.g. if the PRESSED src is not set but the RELEASED does, use the RELEASED.
@@ -556,28 +521,28 @@
  * @param state the state to convert
  * @return the suggested state
  */
-static lv_btn_state_t suggest_state(lv_obj_t * imgbtn, lv_btn_state_t state)
+static lv_imgbtn_state_t suggest_state(lv_obj_t * imgbtn, lv_imgbtn_state_t state)
 {
     lv_imgbtn_ext_t * ext = lv_obj_get_ext_attr(imgbtn);
     if(ext->img_src_mid[state] == NULL) {
         switch(state) {
-            case LV_BTN_STATE_PRESSED:
-                if(ext->img_src_mid[LV_BTN_STATE_RELEASED]) return LV_BTN_STATE_RELEASED;
+            case LV_IMGBTN_STATE_PRESSED:
+                if(ext->img_src_mid[LV_IMGBTN_STATE_RELEASED]) return LV_IMGBTN_STATE_RELEASED;
                 break;
-            case LV_BTN_STATE_CHECKED_RELEASED:
-                if(ext->img_src_mid[LV_BTN_STATE_RELEASED]) return LV_BTN_STATE_RELEASED;
+            case LV_IMGBTN_STATE_CHECKED_RELEASED:
+                if(ext->img_src_mid[LV_IMGBTN_STATE_RELEASED]) return LV_IMGBTN_STATE_RELEASED;
                 break;
-            case LV_BTN_STATE_CHECKED_PRESSED:
-                if(ext->img_src_mid[LV_BTN_STATE_CHECKED_RELEASED]) return LV_BTN_STATE_CHECKED_RELEASED;
-                if(ext->img_src_mid[LV_BTN_STATE_PRESSED]) return LV_BTN_STATE_PRESSED;
-                if(ext->img_src_mid[LV_BTN_STATE_RELEASED]) return LV_BTN_STATE_RELEASED;
+            case LV_IMGBTN_STATE_CHECKED_PRESSED:
+                if(ext->img_src_mid[LV_IMGBTN_STATE_CHECKED_RELEASED]) return LV_IMGBTN_STATE_CHECKED_RELEASED;
+                if(ext->img_src_mid[LV_IMGBTN_STATE_PRESSED]) return LV_IMGBTN_STATE_PRESSED;
+                if(ext->img_src_mid[LV_IMGBTN_STATE_RELEASED]) return LV_IMGBTN_STATE_RELEASED;
                 break;
-            case LV_BTN_STATE_DISABLED:
-                if(ext->img_src_mid[LV_BTN_STATE_RELEASED]) return LV_BTN_STATE_RELEASED;
+            case LV_IMGBTN_STATE_DISABLED:
+                if(ext->img_src_mid[LV_IMGBTN_STATE_RELEASED]) return LV_IMGBTN_STATE_RELEASED;
                 break;
-            case LV_BTN_STATE_CHECKED_DISABLED:
-                if(ext->img_src_mid[LV_BTN_STATE_CHECKED_RELEASED]) return LV_BTN_STATE_CHECKED_RELEASED;
-                if(ext->img_src_mid[LV_BTN_STATE_RELEASED]) return LV_BTN_STATE_RELEASED;
+            case LV_IMGBTN_STATE_CHECKED_DISABLED:
+                if(ext->img_src_mid[LV_IMGBTN_STATE_CHECKED_RELEASED]) return LV_IMGBTN_STATE_CHECKED_RELEASED;
+                if(ext->img_src_mid[LV_IMGBTN_STATE_RELEASED]) return LV_IMGBTN_STATE_RELEASED;
                 break;
             default:
                 break;
@@ -587,7 +552,6 @@
     return state;
 }
 
-=======
 lv_imgbtn_state_t get_state(const lv_obj_t * imgbtn)
 {
     LV_ASSERT_OBJ(imgbtn, LV_OBJX_NAME);
@@ -609,6 +573,4 @@
     }
 }
 
-
->>>>>>> 263c04d7
 #endif