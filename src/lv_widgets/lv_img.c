/**
 * @file lv_img.c
 *
 */

/*********************
 *      INCLUDES
 *********************/
#include "lv_img.h"
#if LV_USE_IMG != 0

<<<<<<< HEAD
=======
/*Testing of dependencies*/
#if LV_USE_LABEL == 0
    #error "lv_img: lv_label is required. Enable it in lv_conf.h (LV_USE_LABEL 1)"
#endif

>>>>>>> eaacde67
#include "../lv_misc/lv_debug.h"
#include "../lv_themes/lv_theme.h"
#include "../lv_draw/lv_img_decoder.h"
#include "../lv_misc/lv_fs.h"
#include "../lv_misc/lv_txt.h"
#include "../lv_misc/lv_math.h"
#include "../lv_misc/lv_log.h"

/*********************
 *      DEFINES
 *********************/
#define LV_OBJX_NAME "lv_img"

/**********************
 *      TYPEDEFS
 **********************/

/**********************
 *  STATIC PROTOTYPES
 **********************/
static void lv_img_constructor(lv_obj_t * obj, lv_obj_t * parent, const lv_obj_t * copy);
static void lv_img_destructor(lv_obj_t * obj);
static lv_draw_res_t lv_img_draw(lv_obj_t * obj, const lv_area_t * clip_area, lv_draw_mode_t mode);
static lv_res_t lv_img_signal(lv_obj_t * obj, lv_signal_t sign, void * param);

/**********************
 *  STATIC VARIABLES
 **********************/
const lv_obj_class_t lv_img = {
         .constructor = lv_img_constructor,
         .destructor = lv_img_destructor,
         .signal_cb = lv_img_signal,
         .draw_cb = lv_img_draw,
         .instance_size = sizeof(lv_img_t),
         .base_class = &lv_obj
     };

/**********************
 *      MACROS
 **********************/

/**********************
 *   GLOBAL FUNCTIONS
 **********************/

/**
 * Create an image objects
 * @param par pointer to an object, it will be the parent of the new button
 * @param copy pointer to a image object, if not NULL then the new object will be copied from it
 * @return pointer to the created image
 */
lv_obj_t * lv_img_create(lv_obj_t * parent, const lv_obj_t * copy)
{
    return lv_obj_create_from_class(&lv_img, parent, copy);
}

/*=====================
 * Setter functions
 *====================*/

/**
 * Set the pixel map to display by the image
 * @param img pointer to an image object
 * @param data the image data
 */
void lv_img_set_src(lv_obj_t * obj, const void * src_img)
{
    LV_ASSERT_OBJ(obj, LV_OBJX_NAME);

    lv_obj_invalidate(obj);

    lv_img_src_t src_type = lv_img_src_get_type(src_img);
    lv_img_t * img = (lv_img_t *)obj;

#if LV_USE_LOG && LV_LOG_LEVEL >= LV_LOG_LEVEL_INFO
    switch(src_type) {
        case LV_IMG_SRC_FILE:
            LV_LOG_TRACE("lv_img_set_src: `LV_IMG_SRC_FILE` type found");
            break;
        case LV_IMG_SRC_VARIABLE:
            LV_LOG_TRACE("lv_img_set_src: `LV_IMG_SRC_VARIABLE` type found");
            break;
        case LV_IMG_SRC_SYMBOL:
            LV_LOG_TRACE("lv_img_set_src: `LV_IMG_SRC_SYMBOL` type found");
            break;
        default:
            LV_LOG_WARN("lv_img_set_src: unknown type");
    }
#endif

    /*If the new source type is unknown free the memories of the old source*/
    if(src_type == LV_IMG_SRC_UNKNOWN) {
        LV_LOG_WARN("lv_img_set_src: unknown image type");
        if(img->src_type == LV_IMG_SRC_SYMBOL || img->src_type == LV_IMG_SRC_FILE) {
            lv_mem_free(img->src);
        }
        img->src      = NULL;
        img->src_type = LV_IMG_SRC_UNKNOWN;
        return;
    }

    lv_img_header_t header;
    lv_img_decoder_get_info(src_img, &header);

    /*Save the source*/
    if(src_type == LV_IMG_SRC_VARIABLE) {
        LV_LOG_INFO("lv_img_set_src:  `LV_IMG_SRC_VARIABLE` type found");

        /*If memory was allocated because of the previous `src_type` then free it*/
        if(img->src_type == LV_IMG_SRC_FILE || img->src_type == LV_IMG_SRC_SYMBOL) {
            lv_mem_free(img->src);
        }
        img->src = src_img;
    }
    else if(src_type == LV_IMG_SRC_FILE || src_type == LV_IMG_SRC_SYMBOL) {
        /* If the new and the old src are the same then it was only a refresh.*/
        if(img->src != src_img) {
            const void * old_src = NULL;
            /* If memory was allocated because of the previous `src_type` then save its pointer and free after allocation.
             * It's important to allocate first to be sure the new data will be on a new address.
             * Else `img_cache` wouldn't see the change in source.*/
            if(img->src_type == LV_IMG_SRC_FILE || img->src_type == LV_IMG_SRC_SYMBOL) {
                old_src = img->src;
            }
            char * new_str = lv_mem_alloc(strlen(src_img) + 1);
            LV_ASSERT_MEM(new_str);
            if(new_str == NULL) return;
            strcpy(new_str, src_img);
            img->src = new_str;

            if(old_src) lv_mem_free(old_src);
        }
    }

    if(src_type == LV_IMG_SRC_SYMBOL) {
        /*`lv_img_dsc_get_info` couldn't set the with and height of a font so set it here*/
        const lv_font_t * font = lv_obj_get_style_text_font(obj, LV_PART_MAIN);
        lv_coord_t letter_space = lv_obj_get_style_text_letter_space(obj, LV_PART_MAIN);
        lv_coord_t line_space = lv_obj_get_style_text_line_space(obj, LV_PART_MAIN);
        lv_point_t size;
        _lv_txt_get_size(&size, src_img, font, letter_space, line_space,
                         LV_COORD_MAX, LV_TEXT_FLAG_NONE);
        header.w = size.x;
        header.h = size.y;
    }

    img->src_type = src_type;
    img->w        = header.w;
    img->h        = header.h;
    img->cf       = header.cf;
    img->pivot.x = header.w / 2;
    img->pivot.y = header.h / 2;

    _lv_obj_handle_self_size_chg(obj);

    /*Provide enough room for the rotated corners*/
    if(img->angle || img->zoom != LV_IMG_ZOOM_NONE) _lv_obj_refresh_ext_draw_pad(obj);

    lv_obj_invalidate(obj);
}

/**
 * Set an offset for the source of an image.
 * so the image will be displayed from the new origin.
 * @param img pointer to an image
 * @param x: the new offset along x axis.
 */
void lv_img_set_offset_x(lv_obj_t * obj, lv_coord_t x)
{
    LV_ASSERT_OBJ(obj, LV_OBJX_NAME);

   lv_img_t * img = (lv_img_t *)obj;

    x = x % img->w;

    img->offset.x = x;
    lv_obj_invalidate(obj);
}

/**
 * Set an offset for the source of an image.
 * so the image will be displayed from the new origin.
 * @param img pointer to an image
 * @param y: the new offset along y axis.
 */
void lv_img_set_offset_y(lv_obj_t * obj, lv_coord_t y)
{
    LV_ASSERT_OBJ(obj, LV_OBJX_NAME);

   lv_img_t * img = (lv_img_t *)obj;

    y = y % img->h;

    img->offset.y = y;
    lv_obj_invalidate(obj);
}

/**
 * Set the rotation center of the image.
 * The image will be rotated around this point
 * @param img pointer to an image object
 * @param x rotation center x of the image
 * @param y rotation center y of the image
 */
void lv_img_set_pivot(lv_obj_t * obj, lv_coord_t x, lv_coord_t y)
{
   lv_img_t * img = (lv_img_t *)obj;
    if(img->pivot.x == x && img->pivot.y == y) return;

    lv_coord_t transf_zoom = lv_obj_get_style_transform_zoom(obj, LV_PART_MAIN);
    transf_zoom = (transf_zoom * img->zoom) >> 8;

    lv_coord_t transf_angle = lv_obj_get_style_transform_angle(obj, LV_PART_MAIN);
    transf_angle += img->angle;

    lv_coord_t w = lv_obj_get_width(obj);
    lv_coord_t h = lv_obj_get_height(obj);
    lv_area_t a;
    _lv_img_buf_get_transformed_area(&a, w, h, transf_angle, transf_zoom, &img->pivot);
    a.x1 += obj->coords.x1;
    a.y1 += obj->coords.y1;
    a.x2 += obj->coords.x1;
    a.y2 += obj->coords.y1;
    lv_obj_invalidate_area(obj, &a);

    img->pivot.x = x;
    img->pivot.y = y;
    _lv_obj_refresh_ext_draw_pad(obj);

    _lv_img_buf_get_transformed_area(&a, w, h, transf_angle, transf_zoom, &img->pivot);
    a.x1 += obj->coords.x1;
    a.y1 += obj->coords.y1;
    a.x2 += obj->coords.x1;
    a.y2 += obj->coords.y1;
    lv_obj_invalidate_area(obj, &a);
}

/**
 * Set the rotation angle of the image.
 * The image will be rotated around the set pivot set by `lv_img_set_pivot()`
 * @param img pointer to an image object
 * @param angle rotation angle in degree with 0.1 degree resolution (0..3600: clock wise)
 */
void lv_img_set_angle(lv_obj_t * obj, int16_t angle)
{
    if(angle < 0 || angle >= 3600) angle = angle % 3600;

   lv_img_t * img = (lv_img_t *)obj;
    if(angle == img->angle) return;

    lv_coord_t transf_zoom = lv_obj_get_style_transform_zoom(obj, LV_PART_MAIN);
    transf_zoom = (transf_zoom * img->zoom) >> 8;

    lv_coord_t transf_angle = lv_obj_get_style_transform_angle(obj, LV_PART_MAIN);

    lv_coord_t w = lv_obj_get_width(obj);
    lv_coord_t h = lv_obj_get_height(obj);
    lv_area_t a;
    _lv_img_buf_get_transformed_area(&a, w, h, transf_angle + img->angle, transf_zoom, &img->pivot);
    a.x1 += obj->coords.x1;
    a.y1 += obj->coords.y1;
    a.x2 += obj->coords.x1;
    a.y2 += obj->coords.y1;
    lv_obj_invalidate_area(obj, &a);

    img->angle = angle;
    _lv_obj_refresh_ext_draw_pad(obj);

    _lv_img_buf_get_transformed_area(&a, w, h, transf_angle + img->angle, transf_zoom, &img->pivot);
    a.x1 += obj->coords.x1;
    a.y1 += obj->coords.y1;
    a.x2 += obj->coords.x1;
    a.y2 += obj->coords.y1;
    lv_obj_invalidate_area(obj, &a);
}

/**
 * Set the zoom factor of the image.
 * @param img pointer to an image object
 * @param zoom the zoom factor.
 * - 256 or LV_ZOOM_IMG_NONE for no zoom
 * - <256: scale down
 * - >256 scale up
 * - 128 half size
 * - 512 double size
 */
void lv_img_set_zoom(lv_obj_t * obj, uint16_t zoom)
{
   lv_img_t * img = (lv_img_t *)obj;
    if(zoom == img->zoom) return;

    if(zoom == 0) zoom = 1;

    lv_coord_t transf_zoom = lv_obj_get_style_transform_zoom(obj, LV_PART_MAIN);

    lv_coord_t transf_angle = lv_obj_get_style_transform_angle(obj, LV_PART_MAIN);
    transf_angle += img->angle;

    lv_coord_t w = lv_obj_get_width(obj);
    lv_coord_t h = lv_obj_get_height(obj);
    lv_area_t a;
    _lv_img_buf_get_transformed_area(&a, w, h, transf_angle, (transf_zoom * img->zoom) >> 8, &img->pivot);
    a.x1 += obj->coords.x1 - 1;
    a.y1 += obj->coords.y1 - 1;
    a.x2 += obj->coords.x1 + 1;
    a.y2 += obj->coords.y1 + 1;
    lv_obj_invalidate_area(obj, &a);

    img->zoom = zoom;
    _lv_obj_refresh_ext_draw_pad(obj);

    _lv_img_buf_get_transformed_area(&a, w, h, transf_angle, (transf_zoom * img->zoom) >> 8, &img->pivot);
    a.x1 += obj->coords.x1 - 1;
    a.y1 += obj->coords.y1 - 1;
    a.x2 += obj->coords.x1 + 1;
    a.y2 += obj->coords.y1 + 1;
    lv_obj_invalidate_area(obj, &a);
}

/**
 * Enable/disable anti-aliasing for the transformations (rotate, zoom) or not
 * @param img pointer to an image object
 * @param antialias true: anti-aliased; false: not anti-aliased
 */
void lv_img_set_antialias(lv_obj_t * obj, bool antialias)
{
   lv_img_t * img = (lv_img_t *)obj;
    if(antialias == img->antialias) return;

    img->antialias = antialias;
    lv_obj_invalidate(obj);
}

/*=====================
 * Getter functions
 *====================*/

/**
 * Get the source of the image
 * @param img pointer to an image object
 * @return the image source (symbol, file name or C array)
 */
const void * lv_img_get_src(lv_obj_t * obj)
{
    LV_ASSERT_OBJ(obj, LV_OBJX_NAME);

   lv_img_t * img = (lv_img_t *)obj;

    return img->src;
}

/**
 * Get the offset.x attribute of the img object.
 * @param img pointer to an image
 * @return offset.x value.
 */
lv_coord_t lv_img_get_offset_x(lv_obj_t * obj)
{
    LV_ASSERT_OBJ(obj, LV_OBJX_NAME);

   lv_img_t * img = (lv_img_t *)obj;

    return img->offset.x;
}

/**
 * Get the offset.y attribute of the img object.
 * @param img pointer to an image
 * @return offset.y value.
 */
lv_coord_t lv_img_get_offset_y(lv_obj_t * obj)
{
    LV_ASSERT_OBJ(obj, LV_OBJX_NAME);

   lv_img_t * img = (lv_img_t *)obj;

    return img->offset.y;
}

/**
 * Get the rotation center of the image.
 * @param img pointer to an image object
 * @param center rotation center of the image
 */
void lv_img_get_pivot(lv_obj_t * obj, lv_point_t * pivot)
{
    LV_ASSERT_OBJ(obj, LV_OBJX_NAME);

   lv_img_t * img = (lv_img_t *)obj;

    *pivot = img->pivot;
}

/**
 * Get the rotation angle of the image.
 * @param img pointer to an image object
 * @return rotation angle in degree (0..359)
 */
uint16_t lv_img_get_angle(lv_obj_t * obj)
{
    LV_ASSERT_OBJ(obj, LV_OBJX_NAME);

   lv_img_t * img = (lv_img_t *)obj;

    return img->angle;
}

/**
 * Get the zoom factor of the image.
 * @param img pointer to an image object
 * @return zoom factor (256: no zoom)
 */
uint16_t lv_img_get_zoom(lv_obj_t * obj)
{
    LV_ASSERT_OBJ(obj, LV_OBJX_NAME);

   lv_img_t * img = (lv_img_t *)obj;

    return img->zoom;
}

/**
 * Get whether the transformations (rotate, zoom) are anti-aliased or not
 * @param img pointer to an image object
 * @return true: anti-aliased; false: not anti-aliased
 */
bool lv_img_get_antialias(lv_obj_t * obj)
{
    LV_ASSERT_OBJ(obj, LV_OBJX_NAME);

   lv_img_t * img = (lv_img_t *)obj;

    return img->antialias ? true : false;
}

/**********************
 *   STATIC FUNCTIONS
 **********************/

static void lv_img_constructor(lv_obj_t * obj, lv_obj_t * parent, const lv_obj_t * copy)
{
      LV_LOG_TRACE("lv_bar create started");

      lv_obj_construct_base(obj, parent, copy);

      lv_img_t * img = (lv_img_t *)obj;

      img->src       = NULL;
       img->src_type  = LV_IMG_SRC_UNKNOWN;
       img->cf        = LV_IMG_CF_UNKNOWN;
       img->w         = lv_obj_get_width(obj);
       img->h         = lv_obj_get_height(obj);
       img->angle = 0;
       img->zoom = LV_IMG_ZOOM_NONE;
       img->antialias = LV_ANTIALIAS ? 1 : 0;
       img->offset.x  = 0;
       img->offset.y  = 0;
       img->pivot.x = 0;
       img->pivot.y = 0;

       if(copy == NULL) {
           lv_obj_clear_flag(obj, LV_OBJ_FLAG_CLICKABLE);
           lv_obj_add_flag(obj, LV_OBJ_FLAG_ADV_HITTEST);

           /* Enable auto size for non screens
            * because image screens are wallpapers
            * and must be screen sized*/
           if(parent) lv_obj_set_size(obj, LV_SIZE_AUTO, LV_SIZE_AUTO);
       }
       else {
           lv_img_t * copy_img = (lv_img_t *) copy;
           img->zoom      = copy_img->zoom;
           img->angle     = copy_img->angle;
           img->antialias = copy_img->antialias;
           img->offset  = copy_img->offset;
           img->pivot   = copy_img->pivot;
           lv_img_set_src(obj, copy_img->src);
       }
}

static void lv_img_destructor(lv_obj_t * obj)
{
//    if(img->src_type == LV_IMG_SRC_FILE || img->src_type == LV_IMG_SRC_SYMBOL) {
//                lv_mem_free(img->src);
//                img->src      = NULL;
//                img->src_type = LV_IMG_SRC_UNKNOWN;
//            }
}
/**
 * Handle the drawing related tasks of the images
 * @param img pointer to an object
 * @param clip_area the object will be drawn only in this area
 * @param mode LV_DRAW_COVER_CHK: only check if the object fully covers the 'mask_p' area
 *                                  (return 'true' if yes)
 *             LV_DRAW_DRAW: draw the object (always return 'true')
 *             LV_DRAW_DRAW_POST: drawing after every children are drawn
 * @param return an element of `lv_draw_res_t`
 */
static lv_draw_res_t lv_img_draw(lv_obj_t * obj, const lv_area_t * clip_area, lv_draw_mode_t mode)
{
    lv_img_t * img = (lv_img_t *)obj;
    if(mode == LV_DRAW_MODE_COVER_CHECK) {
        if(lv_obj_get_style_clip_corner(obj, LV_PART_MAIN)) return LV_DRAW_RES_MASKED;

        if(img->src_type == LV_IMG_SRC_UNKNOWN || img->src_type == LV_IMG_SRC_SYMBOL) return LV_DRAW_RES_NOT_COVER;

        /*Non true color format might have "holes"*/
        if(img->cf != LV_IMG_CF_TRUE_COLOR && img->cf != LV_IMG_CF_RAW) return LV_DRAW_RES_NOT_COVER;

        /*With not LV_OPA_COVER images can't cover an area */
        if(lv_obj_get_style_img_opa(obj, LV_PART_MAIN) != LV_OPA_COVER) return LV_DRAW_RES_NOT_COVER;

        int32_t angle_final = lv_obj_get_style_transform_angle(obj, LV_PART_MAIN);
        angle_final += img->angle;

        if(angle_final != 0) return LV_DRAW_RES_NOT_COVER;

        int32_t zoom_final = lv_obj_get_style_transform_zoom(obj, LV_PART_MAIN);
        zoom_final = (zoom_final * img->zoom) >> 8;

        if(zoom_final == LV_IMG_ZOOM_NONE) {
            if(_lv_area_is_in(clip_area, &obj->coords, 0) == false) return LV_DRAW_RES_NOT_COVER;
        }
        else {
            lv_area_t a;
            _lv_img_buf_get_transformed_area(&a, lv_obj_get_width(obj), lv_obj_get_height(obj), 0, zoom_final, &img->pivot);
            a.x1 += obj->coords.x1;
            a.y1 += obj->coords.y1;
            a.x2 += obj->coords.x1;
            a.y2 += obj->coords.y1;

            if(_lv_area_is_in(clip_area, &a, 0) == false) return LV_DRAW_RES_NOT_COVER;
        }

#if LV_USE_BLEND_MODES
        if(lv_obj_get_style_blend_mode(obj, LV_PART_MAIN) != LV_BLEND_MODE_NORMAL) return LV_DRAW_RES_NOT_COVER;
#endif

        return LV_DRAW_RES_COVER;
    }

    int32_t zoom_final = lv_obj_get_style_transform_zoom(obj, LV_PART_MAIN);
    zoom_final = (zoom_final * img->zoom) >> 8;

    int32_t angle_final = lv_obj_get_style_transform_angle(obj, LV_PART_MAIN);
    angle_final += img->angle;

<<<<<<< HEAD
    lv_coord_t obj_w = lv_obj_get_width(obj);
    lv_coord_t obj_h = lv_obj_get_height(obj);

    lv_area_t bg_coords;
    _lv_img_buf_get_transformed_area(&bg_coords, obj_w, obj_h,
                                     angle_final, zoom_final, &img->pivot);
=======
        int32_t zoom_final = lv_obj_get_style_transform_zoom(img, LV_IMG_PART_MAIN);
        zoom_final = (zoom_final * ext->zoom) >> 8;
>>>>>>> eaacde67

    /*Modify the coordinates to draw the background for the rotated and scaled coordinates*/
    bg_coords.x1 += obj->coords.x1;
    bg_coords.y1 += obj->coords.y1;
    bg_coords.x2 += obj->coords.x1;
    bg_coords.y2 += obj->coords.y1;

    lv_area_t ori_coords;
    lv_area_copy(&ori_coords, &obj->coords);
    lv_area_copy(&obj->coords, &bg_coords);

    lv_obj.draw_cb(obj, clip_area, mode);
    lv_area_copy(&obj->coords, &ori_coords);

   if(mode == LV_DRAW_MODE_MAIN_DRAW) {
        if(img->h == 0 || img->w == 0) return true;


        if(zoom_final == 0) return LV_DRAW_RES_OK;

        lv_area_t img_coords;
        lv_area_copy(&img_coords, &bg_coords);
        img_coords.x1 += lv_obj_get_style_pad_left(obj, LV_PART_MAIN);
        img_coords.y1 += lv_obj_get_style_pad_top(obj, LV_PART_MAIN);
        img_coords.x2 -= lv_obj_get_style_pad_right(obj, LV_PART_MAIN);
        img_coords.y2 -= lv_obj_get_style_pad_bottom(obj, LV_PART_MAIN);

        if(img->src_type == LV_IMG_SRC_FILE || img->src_type == LV_IMG_SRC_VARIABLE) {
            LV_LOG_TRACE("lv_img_draw: start to draw image");

            lv_draw_img_dsc_t img_dsc;
            lv_draw_img_dsc_init(&img_dsc);
            lv_obj_init_draw_img_dsc(obj, LV_PART_MAIN, &img_dsc);

            img_dsc.zoom = zoom_final;
            img_dsc.angle = angle_final;
            img_dsc.pivot.x = img->pivot.x;
            img_dsc.pivot.y = img->pivot.y;
            img_dsc.antialias = img->antialias;

            lv_coord_t zoomed_src_w = (int32_t)((int32_t)img->w * zoom_final) >> 8;
            if(zoomed_src_w <= 0) return LV_DRAW_RES_OK;
            lv_coord_t zoomed_src_h = (int32_t)((int32_t)img->h * zoom_final) >> 8;
            if(zoomed_src_h <= 0) return LV_DRAW_RES_OK;
            lv_area_t zoomed_coords;
            lv_area_copy(&zoomed_coords, &img_coords);
            lv_coord_t img_w = lv_area_get_width(&img_coords);
            lv_coord_t img_h = lv_area_get_height(&img_coords);

            zoomed_coords.x1 += (int32_t)((int32_t)img->offset.x * zoom_final) >> 8;
            zoomed_coords.y1 += (int32_t)((int32_t)img->offset.y * zoom_final) >> 8;
            zoomed_coords.x2 = zoomed_coords.x1 + ((int32_t)((int32_t)(img_w - 1) * zoom_final) >> 8);
            zoomed_coords.y2 = zoomed_coords.y1 + ((int32_t)((int32_t)(img_h - 1) * zoom_final) >> 8);

            if(zoomed_coords.x1 > obj->coords.x1) zoomed_coords.x1 -= img->w;
            if(zoomed_coords.y1 > obj->coords.y1) zoomed_coords.y1 -= img->h;

            lv_area_t clip_real;
            _lv_img_buf_get_transformed_area(&clip_real, img_w, img_h, angle_final, zoom_final,
                                             &img->pivot);
            clip_real.x1 += img_coords.x1;
            clip_real.x2 += img_coords.x1;
            clip_real.y1 += img_coords.y1;
            clip_real.y2 += img_coords.y1;

            if(_lv_area_intersect(&clip_real, &clip_real, clip_area) == false) return LV_DRAW_RES_OK;

            lv_area_t coords_tmp;
            coords_tmp.y1 = zoomed_coords.y1;
            coords_tmp.y2 = zoomed_coords.y1 + img->h - 1;

            for(; coords_tmp.y1 < zoomed_coords.y2; coords_tmp.y1 += zoomed_src_h, coords_tmp.y2 += zoomed_src_h) {
                coords_tmp.x1 = zoomed_coords.x1;
                coords_tmp.x2 = zoomed_coords.x1 + img->w - 1;
                for(; coords_tmp.x1 < zoomed_coords.x2; coords_tmp.x1 += zoomed_src_w, coords_tmp.x2 += zoomed_src_w) {
                    lv_draw_img(&coords_tmp, &clip_real, img->src, &img_dsc);
                }
            }
        }
        else if(img->src_type == LV_IMG_SRC_SYMBOL) {
            LV_LOG_TRACE("lv_img_draw: start to draw symbol");
            lv_draw_label_dsc_t label_dsc;
            lv_draw_label_dsc_init(&label_dsc);
            lv_obj_init_draw_label_dsc(obj, LV_PART_MAIN, &label_dsc);

            label_dsc.color = lv_obj_get_style_img_recolor(obj, LV_PART_MAIN);
            lv_draw_label(&obj->coords, clip_area, &label_dsc, img->src, NULL);
        }
        else {
            /*Trigger the error handler of image draw*/
            LV_LOG_WARN("lv_img_draw: image source type is unknown");
            lv_draw_img(&obj->coords, clip_area, NULL, NULL);
        }
    }

    return LV_DRAW_RES_OK;
}

/**
 * Signal function of the image
 * @param img pointer to an image object
 * @param sign a signal type from lv_signal_t enum
 * @param param pointer to a signal specific variable
 * @return LV_RES_OK: the object is not deleted in the function; LV_RES_INV: the object is deleted
 */
static lv_res_t lv_img_signal(lv_obj_t * obj, lv_signal_t sign, void * param)
{
    lv_res_t res;

    /* Include the ancient signal function */
    res = lv_obj.signal_cb(obj, sign, param);
    if(res != LV_RES_OK) return res;

   lv_img_t * img = (lv_img_t *)obj;

  if(sign == LV_SIGNAL_STYLE_CHG) {
        /*Refresh the file name to refresh the symbol text size*/
        if(img->src_type == LV_IMG_SRC_SYMBOL) {
            lv_img_set_src(obj, img->src);
        }
    }
    else if(sign == LV_SIGNAL_REFR_EXT_DRAW_PAD) {

        lv_coord_t * s = param;
        lv_coord_t transf_zoom = lv_obj_get_style_transform_zoom(obj, LV_PART_MAIN);
        transf_zoom = (transf_zoom * img->zoom) >> 8;

        lv_coord_t transf_angle = lv_obj_get_style_transform_angle(obj, LV_PART_MAIN);
        transf_angle += img->angle;

        /*If the image has angle provide enough room for the rotated corners */
        if(transf_angle || transf_zoom != LV_IMG_ZOOM_NONE) {
            lv_area_t a;
            lv_coord_t w = lv_obj_get_width(obj);
            lv_coord_t h = lv_obj_get_height(obj);
            _lv_img_buf_get_transformed_area(&a, w, h, transf_angle, transf_zoom, &img->pivot);
            lv_coord_t pad_ori = *s;
            *s = LV_MAX(*s, pad_ori - a.x1);
            *s = LV_MAX(*s, pad_ori - a.y1);
            *s = LV_MAX(*s, pad_ori + a.x2 - w);
            *s = LV_MAX(*s, pad_ori + a.y2 - h);
        }

        /*Handle the padding of the background*/
<<<<<<< HEAD
        lv_coord_t left = lv_obj_get_style_pad_left(obj, LV_PART_MAIN);
        lv_coord_t right = lv_obj_get_style_pad_right(obj, LV_PART_MAIN);
        lv_coord_t top = lv_obj_get_style_pad_top(obj, LV_PART_MAIN);
        lv_coord_t bottom = lv_obj_get_style_pad_bottom(obj, LV_PART_MAIN);

        *s = LV_MAX(*s, left);
        *s = LV_MAX(*s, right);
        *s = LV_MAX(*s, top);
        *s = LV_MAX(*s, bottom);
=======
        lv_style_int_t left = lv_obj_get_style_pad_left(img, LV_IMG_PART_MAIN);
        lv_style_int_t right = lv_obj_get_style_pad_right(img, LV_IMG_PART_MAIN);
        lv_style_int_t top = lv_obj_get_style_pad_top(img, LV_IMG_PART_MAIN);
        lv_style_int_t bottom = lv_obj_get_style_pad_bottom(img, LV_IMG_PART_MAIN);

        img->ext_draw_pad = LV_MATH_MAX(img->ext_draw_pad, left);
        img->ext_draw_pad = LV_MATH_MAX(img->ext_draw_pad, right);
        img->ext_draw_pad = LV_MATH_MAX(img->ext_draw_pad, top);
        img->ext_draw_pad = LV_MATH_MAX(img->ext_draw_pad, bottom);

>>>>>>> eaacde67
    }
    else if(sign == LV_SIGNAL_HIT_TEST) {
        lv_hit_test_info_t * info = param;
        lv_coord_t zoom = lv_obj_get_style_transform_zoom(obj, LV_PART_MAIN);
        zoom = (zoom * img->zoom) >> 8;

        lv_coord_t angle = lv_obj_get_style_transform_angle(obj, LV_PART_MAIN);
        angle += img->angle;

        /* If the object is exactly image sized (not cropped, not mosaic) and transformed
         * perform hit test on it's transformed area */
        if(img->w == lv_obj_get_width(obj) && img->h == lv_obj_get_height(obj) &&
           (zoom != LV_IMG_ZOOM_NONE || angle != 0 || img->pivot.x != img->w / 2 || img->pivot.y != img->h / 2)) {

            lv_coord_t w = lv_obj_get_width(obj);
            lv_coord_t h = lv_obj_get_height(obj);
            lv_area_t coords;
            _lv_img_buf_get_transformed_area(&coords, w, h, angle, zoom, &img->pivot);
            coords.x1 += obj->coords.x1;
            coords.y1 += obj->coords.y1;
            coords.x2 += obj->coords.x1;
            coords.y2 += obj->coords.y1;

            info->result = _lv_area_is_point_on(&coords, info->point, 0);
        }
        else
            info->result = _lv_obj_is_click_point_on(obj, info->point);
    }
    else if(sign == LV_SIGNAL_GET_SELF_SIZE) {
        lv_point_t * p = param;
        p->x = img->w;
        p->y = img->h;
    }

    return res;
}

<<<<<<< HEAD
=======
static lv_style_list_t * lv_img_get_style(lv_obj_t * img, uint8_t type)
{
    lv_style_list_t * style_dsc_p;
    switch(type) {
        case LV_IMG_PART_MAIN:
            style_dsc_p = &img->style_list;
            break;
        default:
            style_dsc_p = NULL;
    }

    return style_dsc_p;
}
>>>>>>> eaacde67

#endif<|MERGE_RESOLUTION|>--- conflicted
+++ resolved
@@ -9,14 +9,6 @@
 #include "lv_img.h"
 #if LV_USE_IMG != 0
 
-<<<<<<< HEAD
-=======
-/*Testing of dependencies*/
-#if LV_USE_LABEL == 0
-    #error "lv_img: lv_label is required. Enable it in lv_conf.h (LV_USE_LABEL 1)"
-#endif
-
->>>>>>> eaacde67
 #include "../lv_misc/lv_debug.h"
 #include "../lv_themes/lv_theme.h"
 #include "../lv_draw/lv_img_decoder.h"
@@ -564,17 +556,12 @@
     int32_t angle_final = lv_obj_get_style_transform_angle(obj, LV_PART_MAIN);
     angle_final += img->angle;
 
-<<<<<<< HEAD
     lv_coord_t obj_w = lv_obj_get_width(obj);
     lv_coord_t obj_h = lv_obj_get_height(obj);
 
     lv_area_t bg_coords;
     _lv_img_buf_get_transformed_area(&bg_coords, obj_w, obj_h,
                                      angle_final, zoom_final, &img->pivot);
-=======
-        int32_t zoom_final = lv_obj_get_style_transform_zoom(img, LV_IMG_PART_MAIN);
-        zoom_final = (zoom_final * ext->zoom) >> 8;
->>>>>>> eaacde67
 
     /*Modify the coordinates to draw the background for the rotated and scaled coordinates*/
     bg_coords.x1 += obj->coords.x1;
@@ -719,7 +706,6 @@
         }
 
         /*Handle the padding of the background*/
-<<<<<<< HEAD
         lv_coord_t left = lv_obj_get_style_pad_left(obj, LV_PART_MAIN);
         lv_coord_t right = lv_obj_get_style_pad_right(obj, LV_PART_MAIN);
         lv_coord_t top = lv_obj_get_style_pad_top(obj, LV_PART_MAIN);
@@ -729,18 +715,6 @@
         *s = LV_MAX(*s, right);
         *s = LV_MAX(*s, top);
         *s = LV_MAX(*s, bottom);
-=======
-        lv_style_int_t left = lv_obj_get_style_pad_left(img, LV_IMG_PART_MAIN);
-        lv_style_int_t right = lv_obj_get_style_pad_right(img, LV_IMG_PART_MAIN);
-        lv_style_int_t top = lv_obj_get_style_pad_top(img, LV_IMG_PART_MAIN);
-        lv_style_int_t bottom = lv_obj_get_style_pad_bottom(img, LV_IMG_PART_MAIN);
-
-        img->ext_draw_pad = LV_MATH_MAX(img->ext_draw_pad, left);
-        img->ext_draw_pad = LV_MATH_MAX(img->ext_draw_pad, right);
-        img->ext_draw_pad = LV_MATH_MAX(img->ext_draw_pad, top);
-        img->ext_draw_pad = LV_MATH_MAX(img->ext_draw_pad, bottom);
-
->>>>>>> eaacde67
     }
     else if(sign == LV_SIGNAL_HIT_TEST) {
         lv_hit_test_info_t * info = param;
@@ -778,21 +752,4 @@
     return res;
 }
 
-<<<<<<< HEAD
-=======
-static lv_style_list_t * lv_img_get_style(lv_obj_t * img, uint8_t type)
-{
-    lv_style_list_t * style_dsc_p;
-    switch(type) {
-        case LV_IMG_PART_MAIN:
-            style_dsc_p = &img->style_list;
-            break;
-        default:
-            style_dsc_p = NULL;
-    }
-
-    return style_dsc_p;
-}
->>>>>>> eaacde67
-
 #endif