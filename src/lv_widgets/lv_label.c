--- conflicted
+++ resolved
@@ -79,100 +79,7 @@
  */
 lv_obj_t * lv_label_create(lv_obj_t * parent, const lv_obj_t * copy)
 {
-<<<<<<< HEAD
     return lv_obj_create_from_class(&lv_label, parent, copy);
-=======
-    LV_LOG_TRACE("label create started");
-
-    /*Create a basic object*/
-    lv_obj_t * new_label = lv_obj_create(par, copy);
-    LV_ASSERT_MEM(new_label);
-    if(new_label == NULL) return NULL;
-
-    if(ancestor_signal == NULL) ancestor_signal = lv_obj_get_signal_cb(new_label);
-
-    /*Extend the basic object to a label object*/
-    lv_obj_allocate_ext_attr(new_label, sizeof(lv_label_ext_t));
-
-    lv_label_ext_t * ext = lv_obj_get_ext_attr(new_label);
-    LV_ASSERT_MEM(ext);
-    if(ext == NULL) {
-        lv_obj_del(new_label);
-        return NULL;
-    }
-
-    ext->text       = NULL;
-    ext->static_txt = 0;
-    ext->recolor    = 0;
-    ext->align      = LV_LABEL_ALIGN_AUTO;
-    ext->dot_end    = LV_LABEL_DOT_END_INV;
-    ext->long_mode  = LV_LABEL_LONG_EXPAND;
-#if LV_USE_ANIMATION
-    ext->anim_speed = LV_LABEL_DEF_SCROLL_SPEED;
-#endif
-    ext->offset.x = 0;
-    ext->offset.y = 0;
-
-#if LV_LABEL_LONG_TXT_HINT
-    ext->hint.line_start = -1;
-    ext->hint.coord_y    = 0;
-    ext->hint.y          = 0;
-#endif
-
-#if LV_LABEL_TEXT_SEL
-    ext->sel_start = LV_DRAW_LABEL_NO_TXT_SEL;
-    ext->sel_end   = LV_DRAW_LABEL_NO_TXT_SEL;
-#endif
-    ext->dot.tmp_ptr   = NULL;
-    ext->dot_tmp_alloc = 0;
-
-    lv_obj_set_design_cb(new_label, lv_label_design);
-    lv_obj_set_signal_cb(new_label, lv_label_signal);
-
-    /*Init the new label*/
-    if(copy == NULL) {
-        lv_theme_apply(new_label, LV_THEME_LABEL);
-        lv_obj_set_click(new_label, false);
-        lv_label_set_long_mode(new_label, LV_LABEL_LONG_EXPAND);
-        lv_label_set_text(new_label, "Text");
-    }
-    /*Copy 'copy' if not NULL*/
-    else {
-        lv_label_ext_t * copy_ext = lv_obj_get_ext_attr(copy);
-        lv_label_set_long_mode(new_label, lv_label_get_long_mode(copy));
-        lv_label_set_recolor(new_label, lv_label_get_recolor(copy));
-        lv_label_set_align(new_label, lv_label_get_align(copy));
-        if(copy_ext->static_txt == 0)
-            lv_label_set_text(new_label, lv_label_get_text(copy));
-        else
-            lv_label_set_text_static(new_label, lv_label_get_text(copy));
-
-        /*In DOT mode save the text byte-to-byte because a '\0' can be in the middle*/
-        if(copy_ext->long_mode == LV_LABEL_LONG_DOT) {
-            ext->text = lv_mem_realloc(ext->text, _lv_mem_get_size(copy_ext->text));
-            LV_ASSERT_MEM(ext->text);
-            if(ext->text == NULL) return NULL;
-            _lv_memcpy(ext->text, copy_ext->text, _lv_mem_get_size(copy_ext->text));
-        }
-
-        if(copy_ext->dot_tmp_alloc && copy_ext->dot.tmp_ptr) {
-            uint32_t len = (uint32_t)strlen(copy_ext->dot.tmp_ptr);
-            lv_label_set_dot_tmp(new_label, ext->dot.tmp_ptr, len);
-        }
-        else {
-            _lv_memcpy(ext->dot.tmp, copy_ext->dot.tmp, sizeof(ext->dot.tmp));
-        }
-        ext->dot_tmp_alloc = copy_ext->dot_tmp_alloc;
-        ext->dot_end       = copy_ext->dot_end;
-
-        /*Refresh the style with new signal function*/
-        lv_obj_refresh_style(new_label, LV_OBJ_PART_ALL, LV_STYLE_PROP_ALL);
-    }
-
-    LV_LOG_INFO("label created");
-
-    return new_label;
->>>>>>> eaacde67
 }
 
 /*=====================
@@ -653,7 +560,7 @@
             lv_coord_t gw = lv_font_get_glyph_width(font, letter, letter_next);
 
             /*Finish if the x position or the last char of the next line is reached*/
-            if(pos.x < x + gw || i + line_start == new_line_start || txt[i_act + line_start] == '\0') {
+            if(pos.x < x + gw || i + line_start == new_line_start ||  txt[i_act + line_start] == '\0') {
                 i = i_act;
                 break;
             }
@@ -680,7 +587,7 @@
     logical_pos = _lv_txt_encoded_get_char_id(bidi_txt, i);
 #endif
 
-    return logical_pos + _lv_txt_encoded_get_char_id(txt, line_start);
+    return  logical_pos + _lv_txt_encoded_get_char_id(txt, line_start);
 }
 
 /**
