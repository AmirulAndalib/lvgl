/**
 * @file lv_cpicker.c
 *
 */

/*********************
 *      INCLUDES
 *********************/
#include "lv_cpicker.h"
#if LV_USE_CPICKER != 0

#include "../lv_core/lv_debug.h"
#include "../lv_draw/lv_draw_arc.h"
#include "../lv_themes/lv_theme.h"
#include "../lv_core/lv_indev.h"
#include "../lv_core/lv_refr.h"
#include "../lv_misc/lv_math.h"

/*********************
 *      DEFINES
 *********************/
#define LV_OBJX_NAME "lv_cpicker"

#ifndef LV_CPICKER_DEF_TYPE
#define LV_CPICKER_DEF_TYPE LV_CPICKER_TYPE_DISC
#endif

#ifndef LV_CPICKER_DEF_HUE
#define LV_CPICKER_DEF_HUE 0
#endif

#ifndef LV_CPICKER_DEF_SATURATION
#define LV_CPICKER_DEF_SATURATION 100
#endif

#ifndef LV_CPICKER_DEF_VALUE
#define LV_CPICKER_DEF_VALUE 100
#endif

#ifndef LV_CPICKER_DEF_HSV
#define LV_CPICKER_DEF_HSV ((lv_color_hsv_t){LV_CPICKER_DEF_HUE, LV_CPICKER_DEF_SATURATION, LV_CPICKER_DEF_VALUE})
#endif

#ifndef LV_CPICKER_DEF_QF /*quantization factor*/
#define LV_CPICKER_DEF_QF 3
#endif

#define TRI_OFFSET 2

/**********************
 *      TYPEDEFS
 **********************/

/**********************
 *  STATIC PROTOTYPES
 **********************/
static bool lv_cpicker_design(lv_obj_t * cpicker, const lv_area_t * mask, lv_design_mode_t mode);
static lv_res_t lv_cpicker_signal(lv_obj_t * cpicker, lv_signal_t sign, void * param);

static void invalidate_indic(lv_obj_t * cpicker);
static void draw_rect_grad(lv_obj_t * cpicker, const lv_area_t * mask, lv_opa_t opa_scale);
static void draw_disc_grad(lv_obj_t * cpicker, const lv_area_t * mask, lv_opa_t opa_scale);
static void draw_indic(lv_obj_t * cpicker, const lv_area_t * mask, lv_opa_t opa_scale);

static void next_color_mode(lv_obj_t * cpicker);
static lv_res_t double_click_reset(lv_obj_t * cpicker);
static void refr_indic_pos(lv_obj_t * cpicker);
static lv_color_t angle_to_mode_color(lv_obj_t * cpicker, uint16_t angle);
static uint16_t get_angle(lv_obj_t * cpicker);

/**********************
 *  STATIC VARIABLES
 **********************/
static lv_signal_cb_t ancestor_signal;
static lv_design_cb_t ancestor_design;

/**********************
 *      MACROS
 **********************/

/**********************
 *   GLOBAL FUNCTIONS
 **********************/

/**
 * Create a color_picker object
 * @param par pointer to an object, it will be the parent of the new color_picker
 * @param copy pointer to a color_picker object, if not NULL then the new object will be copied from it
 * @return pointer to the created color_picker
 */
lv_obj_t * lv_cpicker_create(lv_obj_t * par, const lv_obj_t * copy)
{
    LV_LOG_TRACE("color_picker create started");

    lv_obj_t * new_cpicker = lv_obj_create(par, copy);
    LV_ASSERT_MEM(new_cpicker);
    if(new_cpicker == NULL) return NULL;

    if(ancestor_signal == NULL) ancestor_signal = lv_obj_get_signal_cb(new_cpicker);
    if(ancestor_design == NULL) ancestor_design = lv_obj_get_design_cb(new_cpicker);

    /*Allocate the extended data*/
    lv_cpicker_ext_t * ext = lv_obj_allocate_ext_attr(new_cpicker, sizeof(lv_cpicker_ext_t));
    LV_ASSERT_MEM(ext);
    if(ext == NULL) return NULL;

    /*Initialize the allocated 'ext' */
    ext->hsv = LV_CPICKER_DEF_HSV;
    ext->indic.style = &lv_style_plain;
    ext->indic.colored = 0;
    ext->color_mode = LV_CPICKER_COLOR_MODE_HUE;
    ext->color_mode_fixed = 0;
    ext->last_click_time = 0;

    /*The signal and design functions are not copied so set them here*/
    lv_obj_set_signal_cb(new_cpicker, lv_cpicker_signal);
    lv_obj_set_design_cb(new_cpicker, lv_cpicker_design);

    /*If no copy do the basic initialization*/
    if(copy == NULL) {
        lv_obj_set_protect(new_cpicker, LV_PROTECT_PRESS_LOST);
        refr_indic_pos(new_cpicker);
        lv_theme_t * th = lv_theme_get_current();
        if(th) {
            lv_cpicker_set_style(new_cpicker, LV_CPICKER_STYLE_MAIN, th->style.bg);
        } else {
            lv_cpicker_set_style(new_cpicker, LV_CPICKER_STYLE_MAIN, &lv_style_plain);
        }
    }
    /*Copy 'copy'*/
    else {
        lv_cpicker_ext_t * copy_ext = lv_obj_get_ext_attr(copy);
        ext->type = copy_ext->type;
        ext->color_mode = copy_ext->color_mode;
        ext->color_mode_fixed = copy_ext->color_mode_fixed;
        ext->hsv = copy_ext->hsv;
        ext->indic.colored = copy_ext->indic.colored;
        ext->indic.style = copy_ext->indic.style;

        /*Refresh the style with new signal function*/
        lv_obj_refresh_style(new_cpicker);
    }
    refr_indic_pos(new_cpicker);

    LV_LOG_INFO("color_picker created");

    return new_cpicker;
}

/*=====================
 * Setter functions
 *====================*/

/**
 * Set a new type for a cpicker
 * @param cpicker pointer to a cpicker object
 * @param type new type of the cpicker (from 'lv_cpicker_type_t' enum)
 */
void lv_cpicker_set_type(lv_obj_t * cpicker, lv_cpicker_type_t type)
{
    LV_ASSERT_OBJ(cpicker, LV_OBJX_NAME);

    lv_cpicker_ext_t * ext = lv_obj_get_ext_attr(cpicker);
    if(ext->type == type) return;

    ext->type = type;
    lv_obj_refresh_ext_draw_pad(cpicker);
    refr_indic_pos(cpicker);

    lv_obj_invalidate(cpicker);
}

/**
 * Set a style of a colorpicker.
 * @param cpicker pointer to colorpicker object
 * @param type which style should be set
 * @param style pointer to a style
 */
void lv_cpicker_set_style(lv_obj_t * cpicker, lv_cpicker_style_t type, lv_style_t * style)
{
    LV_ASSERT_OBJ(cpicker, LV_OBJX_NAME);

    lv_cpicker_ext_t * ext = lv_obj_get_ext_attr(cpicker);

    switch(type) {
    case LV_CPICKER_STYLE_MAIN:
        lv_obj_set_style(cpicker, style);
        break;
    case LV_CPICKER_STYLE_INDICATOR:
        ext->indic.style = style;
        lv_obj_invalidate(cpicker);
        break;
    }
}

/**
 * Set the current hue of a colorpicker.
 * @param cpicker pointer to colorpicker object
 * @param hue current selected hue [0..360]
 */
void lv_cpicker_set_hue(lv_obj_t * cpicker, uint16_t hue)
{
    LV_ASSERT_OBJ(cpicker, LV_OBJX_NAME);

    lv_cpicker_ext_t * ext = lv_obj_get_ext_attr(cpicker);

    ext->hsv.h = hue % 360;

    if(ext->color_mode_fixed == LV_CPICKER_COLOR_MODE_HUE) refr_indic_pos(cpicker);
}

/**
 * Set the current saturation of a colorpicker.
 * @param cpicker pointer to colorpicker object
 * @param saturation current selected saturation [0..100]
 */
void lv_cpicker_set_saturation(lv_obj_t * cpicker, uint8_t saturation)
{
    LV_ASSERT_OBJ(cpicker, LV_OBJX_NAME);

    lv_cpicker_ext_t * ext = lv_obj_get_ext_attr(cpicker);

    ext->hsv.s = saturation % 100;

    if(ext->color_mode_fixed == LV_CPICKER_COLOR_MODE_SATURATION) refr_indic_pos(cpicker);
}

/**
 * Set the current value of a colorpicker.
 * @param cpicker pointer to colorpicker object
 * @param val current selected value [0..100]
 */
void lv_cpicker_set_value(lv_obj_t * cpicker, uint8_t val)
{
    LV_ASSERT_OBJ(cpicker, LV_OBJX_NAME);

    lv_cpicker_ext_t * ext = lv_obj_get_ext_attr(cpicker);

    ext->hsv.v = val % 100;

    if(ext->color_mode_fixed == LV_CPICKER_COLOR_MODE_VALUE) refr_indic_pos(cpicker);
}

/**
 * Set the current hsv of a colorpicker.
 * @param cpicker pointer to colorpicker object
 * @param color current selected hsv
 */
void lv_cpicker_set_hsv(lv_obj_t * cpicker, lv_color_hsv_t hsv)
{
    LV_ASSERT_OBJ(cpicker, LV_OBJX_NAME);

    lv_cpicker_ext_t * ext = lv_obj_get_ext_attr(cpicker);

    ext->hsv = hsv;

    refr_indic_pos(cpicker);
    lv_obj_invalidate(cpicker);
}

/**
 * Set the current color of a colorpicker.
 * @param cpicker pointer to colorpicker object
 * @param color current selected color
 */
void lv_cpicker_set_color(lv_obj_t * cpicker, lv_color_t color)
{
    LV_ASSERT_OBJ(cpicker, LV_OBJX_NAME);

    lv_cpicker_set_hsv(cpicker, lv_color_rgb_to_hsv(color.ch.red, color.ch.green, color.ch.blue));
}

/**
 * Set the current color mode.
 * @param cpicker pointer to colorpicker object
 * @param mode color mode (hue/sat/val)
 */
void lv_cpicker_set_color_mode(lv_obj_t * cpicker, lv_cpicker_color_mode_t mode)
{
    LV_ASSERT_OBJ(cpicker, LV_OBJX_NAME);

    lv_cpicker_ext_t * ext = lv_obj_get_ext_attr(cpicker);

    ext->color_mode = mode;
    refr_indic_pos(cpicker);
    lv_obj_invalidate(cpicker);
}

/**
 * Set if the color mode is changed on long press on center
 * @param cpicker pointer to colorpicker object
 * @param fixed color mode cannot be changed on long press
 */
void lv_cpicker_set_color_mode_fixed(lv_obj_t * cpicker, bool fixed)
{
    LV_ASSERT_OBJ(cpicker, LV_OBJX_NAME);

    lv_cpicker_ext_t * ext = lv_obj_get_ext_attr(cpicker);

    ext->color_mode_fixed = fixed;
}

/**
 * Make the indicator to be colored to the current color
 * @param cpicker pointer to colorpicker object
 * @param en true: color the indicator; false: not color the indicator
 */
void lv_cpicker_set_indic_colored(lv_obj_t * cpicker, bool en)
{
    LV_ASSERT_OBJ(cpicker, LV_OBJX_NAME);

    lv_cpicker_ext_t * ext = lv_obj_get_ext_attr(cpicker);
    ext->indic.colored = en ? 1 : 0;
    invalidate_indic(cpicker);
}

/*=====================
 * Getter functions
 *====================*/

/** 
 * Get the current color mode.
 * @param cpicker pointer to colorpicker object
 * @return color mode (hue/sat/val)
 */
lv_cpicker_color_mode_t lv_cpicker_get_color_mode(lv_obj_t * cpicker)
{
    LV_ASSERT_OBJ(cpicker, LV_OBJX_NAME);

    lv_cpicker_ext_t * ext = lv_obj_get_ext_attr(cpicker);

    return ext->color_mode;
}

/**
 * Get if the color mode is changed on long press on center
 * @param cpicker pointer to colorpicker object
 * @return mode cannot be changed on long press
 */
bool lv_cpicker_get_color_mode_fixed(lv_obj_t * cpicker)
{
    LV_ASSERT_OBJ(cpicker, LV_OBJX_NAME);

    lv_cpicker_ext_t * ext = lv_obj_get_ext_attr(cpicker);

    return ext->color_mode_fixed;
}

/**
 * Get style of a color_picker.
 * @param cpicker pointer to color_picker object
 * @param type which style should be get
 * @return style pointer to the style
 */
const lv_style_t * lv_cpicker_get_style(const lv_obj_t * cpicker, lv_cpicker_style_t type)
{
    LV_ASSERT_OBJ(cpicker, LV_OBJX_NAME);

    lv_cpicker_ext_t * ext = lv_obj_get_ext_attr(cpicker);

    switch(type) {
    case LV_CPICKER_STYLE_MAIN:
        return lv_obj_get_style(cpicker);
    case LV_CPICKER_STYLE_INDICATOR:
        return ext->indic.style;
    default:
        return NULL;
    }

    /*To avoid warning*/
    return NULL;
}

/**
 * Get the current selected hue of a colorpicker.
 * @param cpicker pointer to colorpicker object
 * @return hue current selected hue
 */
uint16_t lv_cpicker_get_hue(lv_obj_t * cpicker)
{
    LV_ASSERT_OBJ(cpicker, LV_OBJX_NAME);

    lv_cpicker_ext_t * ext = lv_obj_get_ext_attr(cpicker);

    return ext->hsv.h;
}

/**
 * Get the current selected saturation of a colorpicker.
 * @param cpicker pointer to colorpicker object
 * @return current selected saturation
 */
uint8_t lv_cpicker_get_saturation(lv_obj_t * cpicker)
{
    LV_ASSERT_OBJ(cpicker, LV_OBJX_NAME);

    lv_cpicker_ext_t * ext = lv_obj_get_ext_attr(cpicker);

    return ext->hsv.s;
}

/**
 * Get the current selected hue of a colorpicker.
 * @param cpicker pointer to colorpicker object
 * @return current selected value
 */
uint8_t lv_cpicker_get_value(lv_obj_t * cpicker)
{
    LV_ASSERT_OBJ(cpicker, LV_OBJX_NAME);

    lv_cpicker_ext_t * ext = lv_obj_get_ext_attr(cpicker);

    return ext->hsv.v;
}

/**
 * Get the current selected hsv of a colorpicker.
 * @param cpicker pointer to colorpicker object
 * @return current selected hsv
 */
lv_color_hsv_t lv_cpicker_get_hsv(lv_obj_t * cpicker)
{
    LV_ASSERT_OBJ(cpicker, LV_OBJX_NAME);

    lv_cpicker_ext_t * ext = lv_obj_get_ext_attr(cpicker);

    return ext->hsv;
}

/**
 * Get the current selected color of a colorpicker.
 * @param cpicker pointer to colorpicker object
 * @return color current selected color
 */
lv_color_t lv_cpicker_get_color(lv_obj_t * cpicker)
{
    LV_ASSERT_OBJ(cpicker, LV_OBJX_NAME);

    lv_cpicker_ext_t * ext = lv_obj_get_ext_attr(cpicker);

    return lv_color_hsv_to_rgb(ext->hsv.h, ext->hsv.s, ext->hsv.v);
}

/**
 * Whether the indicator is colored to the current color or not
 * @param cpicker pointer to colorpicker object
 * @return true: color the indicator; false: not color the indicator
 */
bool lv_cpicker_get_indic_colored(lv_obj_t * cpicker)
{
    LV_ASSERT_OBJ(cpicker, LV_OBJX_NAME);

    lv_cpicker_ext_t * ext = lv_obj_get_ext_attr(cpicker);

    return ext->indic.colored ? true : false;
}

/*=====================
 * Other functions
 *====================*/

/**********************
 *   STATIC FUNCTIONS
 **********************/


/**
 * Handle the drawing related tasks of the color_picker
 * @param cpicker pointer to an object
 * @param mask the object will be drawn only in this area
 * @param mode LV_DESIGN_COVER_CHK: only check if the object fully covers the 'mask_p' area
 *                                  (return 'true' if yes)
 *             LV_DESIGN_DRAW: draw the object (always return 'true')
 *             LV_DESIGN_DRAW_POST: drawing after every children are drawn
 * @return true/false, depends on 'mode'
 */
static bool lv_cpicker_design(lv_obj_t * cpicker, const lv_area_t * mask, lv_design_mode_t mode)
{
    /*Return false if the object is not covers the mask_p area*/
    if(mode == LV_DESIGN_COVER_CHK)  {
        return false;
    }
    /*Draw the object*/
    else if(mode == LV_DESIGN_DRAW_MAIN) {
        lv_cpicker_ext_t * ext = lv_obj_get_ext_attr(cpicker);
        lv_opa_t opa_scale = lv_obj_get_opa_scale(cpicker);

        if(ext->type == LV_CPICKER_TYPE_DISC) {
            draw_disc_grad(cpicker, mask, opa_scale);
        } else if(ext->type == LV_CPICKER_TYPE_RECT) {
            draw_rect_grad(cpicker, mask, opa_scale);
        }

        draw_indic(cpicker, mask, opa_scale);
    }
    /*Post draw when the children are drawn*/
    else if(mode == LV_DESIGN_DRAW_POST) {
    }

    return true;
}

static void draw_disc_grad(lv_obj_t * cpicker, const lv_area_t * mask, lv_opa_t opa_scale)
{
        int16_t start_angle = 0; /*Default*/
        int16_t end_angle = 360 - LV_CPICKER_DEF_QF; /*Default*/

        lv_coord_t w = lv_obj_get_width(cpicker);
        lv_coord_t h = lv_obj_get_height(cpicker);
        lv_coord_t cx = cpicker->coords.x1 + w / 2;
        lv_coord_t cy = cpicker->coords.y1 + h / 2;
        lv_coord_t r = w / 2;

        /*if the mask does not include the center of the object
         * redrawing all the wheel is not necessary;
         * only a given angular range
         */
        lv_point_t center = {cx, cy};
        if(!lv_area_is_point_on(mask, &center))
        {
            /*get angle from center of object to each corners of the area*/
            int16_t dr, ur, ul, dl;
            dr = lv_atan2(mask->x2 - cx, mask->y2 - cy);
            ur = lv_atan2(mask->x2 - cx, mask->y1 - cy);
            ul = lv_atan2(mask->x1 - cx, mask->y1 - cy);
            dl = lv_atan2(mask->x1 - cx, mask->y2 - cy);

            /*check area position from object axis*/
            bool left = (mask->x2 < cx && mask->x1 < cx) ? true : false;
            bool onYaxis = (mask->x2 > cx && mask->x1 < cx) ? true : false;
            bool right = (mask->x2 > cx && mask->x1 > cx) ? true : false;
            bool top = (mask->y2 < cy && mask->y1 < cy) ? true : false;
            bool onXaxis = (mask->y2 > cy && mask->y1 < cy) ? true : false;
            bool bottom = (mask->y2 > cy && mask->y1 > cy) ? true : false;

            /*store angular range*/
            if(right && bottom) {
                start_angle = dl;
                end_angle = ur;
            }
            else if(right && onXaxis) {
                start_angle = dl;
                end_angle = ul;
            }
            else if(right && top)  {
                start_angle = dr;
                end_angle = ul;
            }
            else if(onYaxis && top) {
                start_angle = dr;
                end_angle = dl;
            }
            else if(left && top)  {
                start_angle = ur;
                end_angle = dl;
            }
            else if(left && onXaxis) {
                start_angle = ur;
                end_angle = dr;
            }
            else if(left && bottom) {
                start_angle = ul;
                end_angle = dr;
            }
            else if(onYaxis && bottom) {
                start_angle = ul;
                end_angle = ur;
            }

            /*rollover angle*/
            if(start_angle > end_angle) end_angle +=  360;

            /*round to QF factor*/
            start_angle = (start_angle/LV_CPICKER_DEF_QF) * LV_CPICKER_DEF_QF;
            end_angle = (end_angle / LV_CPICKER_DEF_QF) * LV_CPICKER_DEF_QF;

            /*shift angle if necessary before adding offset*/
            if((start_angle - LV_CPICKER_DEF_QF) < 0)
            {
                start_angle += 360;
                end_angle += 360;
            }

            /*ensure overlapping by adding offset*/
            start_angle -= LV_CPICKER_DEF_QF;
            end_angle += LV_CPICKER_DEF_QF;
        }

        lv_point_t triangle_points[3];
        lv_style_t style;
        lv_style_copy(&style, &lv_style_plain);
        for(uint16_t i = start_angle; i <= end_angle; i+= LV_CPICKER_DEF_QF)
        {
            style.body.main_color = angle_to_mode_color(cpicker, i);
            style.body.grad_color = style.body.main_color;

            triangle_points[0].x = cx;
            triangle_points[0].y = cy;

            triangle_points[1].x = cx + (r * lv_trigo_sin(i) >> LV_TRIGO_SHIFT);
            triangle_points[1].y = cy + (r * lv_trigo_sin(i + 90) >> LV_TRIGO_SHIFT);

            if(i == end_angle || i == (360 - LV_CPICKER_DEF_QF)) {
                /*the last triangle is drawn without additional overlapping pixels*/
                triangle_points[2].x = cx + (r * lv_trigo_sin(i + LV_CPICKER_DEF_QF) >> LV_TRIGO_SHIFT);
                triangle_points[2].y = cy + (r * lv_trigo_sin(i + LV_CPICKER_DEF_QF + 90) >> LV_TRIGO_SHIFT);
            }
            else {
                triangle_points[2].x = cx + (r * lv_trigo_sin(i + LV_CPICKER_DEF_QF + TRI_OFFSET) >> LV_TRIGO_SHIFT);
                triangle_points[2].y = cy + (r * lv_trigo_sin(i + LV_CPICKER_DEF_QF + TRI_OFFSET + 90) >> LV_TRIGO_SHIFT);
            }

            lv_draw_triangle(triangle_points, mask, &style, LV_OPA_COVER);
        }

        /*Mask out the center area*/
        const lv_style_t * style_main = lv_cpicker_get_style(cpicker, LV_CPICKER_STYLE_MAIN);
        lv_style_copy(&style, style_main);
        style.body.radius = LV_RADIUS_CIRCLE;
        lv_area_t area_mid;
        lv_area_copy(&area_mid, &cpicker->coords);
        area_mid.x1 += style_main->line.width;
        area_mid.y1 += style_main->line.width;
        area_mid.x2 -= style_main->line.width;
        area_mid.y2 -= style_main->line.width;

        lv_draw_rect(&area_mid, mask, &style, opa_scale);
}

static void draw_rect_grad(lv_obj_t * cpicker, const lv_area_t * mask, lv_opa_t opa_scale)
{
    lv_style_t style;
    lv_style_copy(&style, lv_cpicker_get_style(cpicker, LV_CPICKER_STYLE_MAIN));

    lv_area_t grad_area;
    lv_obj_get_coords(cpicker, &grad_area);

    if(style.body.radius) {
        lv_coord_t h = lv_obj_get_height(cpicker);
        lv_coord_t r = style.body.radius;
        if(r > h / 2) r = h / 2;
        /*Make the gradient area smaller with a half circle on both ends*/
        grad_area.x1 += r;
        grad_area.x2 -= r;

        /*Draw the left rounded end*/
        lv_area_t rounded_edge_area;
        lv_obj_get_coords(cpicker, &rounded_edge_area);
        rounded_edge_area.x2 = rounded_edge_area.x1 + 2 * r;

        style.body.main_color = angle_to_mode_color(cpicker, 0);
        style.body.grad_color = style.body.main_color;

        lv_draw_rect(&rounded_edge_area, mask, &style, opa_scale);

        /*Draw the right rounded end*/
        lv_obj_get_coords(cpicker, &rounded_edge_area);
        rounded_edge_area.x1 = rounded_edge_area.x2 - 2 * r;

        style.body.main_color = angle_to_mode_color(cpicker, 359);
        style.body.grad_color = style.body.main_color;

        lv_draw_rect(&rounded_edge_area, mask, &style, opa_scale);
    }

    lv_coord_t grad_w = lv_area_get_width(&grad_area);
    uint16_t i_step = LV_MATH_MAX(LV_CPICKER_DEF_QF, 360 / grad_w);
    style.body.radius = 0;
    style.body.border.width = 0;
    style.body.shadow.width = 0;
    style.body.opa = LV_OPA_COVER;

    for(uint16_t i = 0; i < 360; i += i_step) {
        style.body.main_color = angle_to_mode_color(cpicker, i);
        style.body.grad_color = style.body.main_color;

        /*the following attribute might need changing between index to add border, shadow, radius etc*/
        lv_area_t rect_area;

        /*scale angle (hue/sat/val) to linear coordinate*/
        lv_coord_t xi = (i * grad_w) / 360;

        rect_area.x1 = LV_MATH_MIN(grad_area.x1 + xi, grad_area.x1 + grad_w - i_step);
        rect_area.y1 = grad_area.y1;
        rect_area.x2 = rect_area.x1 + i_step;
        rect_area.y2 = grad_area.y2;

        lv_draw_rect(&rect_area, mask, &style, opa_scale);
    }
}
/**
 * Should roughly match up with `lv_cpicker_invalidate_disc_indicator_circle`
 */
static void draw_indic(lv_obj_t * cpicker, const lv_area_t * mask, lv_opa_t opa_scale)
{
    lv_cpicker_ext_t * ext = lv_obj_get_ext_attr(cpicker);
    const lv_style_t * style_main = lv_cpicker_get_style(cpicker, LV_CPICKER_STYLE_MAIN);
    const lv_style_t * style_indic = lv_cpicker_get_style(cpicker, LV_CPICKER_STYLE_INDICATOR);

    lv_coord_t h = lv_obj_get_height(cpicker);
    uint16_t r;
    if(ext->type == LV_CPICKER_TYPE_DISC) r = style_main->line.width / 2;
    else if(ext->type == LV_CPICKER_TYPE_RECT) r = h / 2;

    lv_area_t ind_area;
    ind_area.x1 = cpicker->coords.x1 + ext->indic.pos.x - r - style_indic->body.padding.left;
    ind_area.y1 = cpicker->coords.y1 + ext->indic.pos.y - r - style_indic->body.padding.right;
    ind_area.x2 = cpicker->coords.x1 + ext->indic.pos.x + r + style_indic->body.padding.top;
    ind_area.y2 = cpicker->coords.y1 + ext->indic.pos.y + r + style_indic->body.padding.bottom;

    lv_style_t style_cir;
    lv_style_copy(&style_cir, ext->indic.style);
    style_cir.body.radius = LV_RADIUS_CIRCLE;

    if(ext->indic.colored) {
        style_cir.body.main_color = lv_cpicker_get_color(cpicker);
        style_cir.body.grad_color = style_cir.body.main_color;
    }


    lv_draw_rect(&ind_area, mask, &style_cir, opa_scale);
}

/**
 * Signal function of the color_picker
 * @param cpicker pointer to a color_picker object
 * @param sign a signal type from lv_signal_t enum
 * @param param pointer to a signal specific variable
 * @return LV_RES_OK: the object is not deleted in the function; LV_RES_INV: the object is deleted
 */
static lv_res_t lv_cpicker_signal(lv_obj_t * cpicker, lv_signal_t sign, void * param)
{
    /* Include the ancient signal function */
    lv_res_t res = ancestor_signal(cpicker, sign, param);
    if(res != LV_RES_OK) return res;
    if(sign == LV_SIGNAL_GET_TYPE) return lv_obj_handle_get_type_signal(param, LV_OBJX_NAME);

    lv_cpicker_ext_t * ext = lv_obj_get_ext_attr(cpicker);

    if(sign == LV_SIGNAL_CLEANUP) {
        /*Nothing to cleanup. (No dynamically allocated memory in 'ext')*/
    } else if(sign == LV_SIGNAL_REFR_EXT_DRAW_PAD) {
        const lv_style_t * style_indic = lv_cpicker_get_style(cpicker, LV_CPICKER_STYLE_INDICATOR);
        lv_coord_t indic_pad = LV_MATH_MAX(style_indic->body.padding.left, style_indic->body.padding.right);
        indic_pad = LV_MATH_MAX(indic_pad, style_indic->body.padding.top);
        indic_pad = LV_MATH_MAX(indic_pad, style_indic->body.padding.bottom);

        if(ext->type == LV_CPICKER_TYPE_RECT) indic_pad += LV_MATH_MAX(indic_pad, lv_obj_get_height(cpicker) / 2);

        cpicker->ext_draw_pad = LV_MATH_MAX(cpicker->ext_draw_pad, indic_pad);
    } else if(sign == LV_SIGNAL_CORD_CHG) {
        /*Refresh extended draw area to make knob visible*/
        if(lv_obj_get_width(cpicker) != lv_area_get_width(param) ||
           lv_obj_get_height(cpicker) != lv_area_get_height(param))
        {
            lv_obj_refresh_ext_draw_pad(cpicker);
            refr_indic_pos(cpicker);
        }
    }  else if(sign == LV_SIGNAL_STYLE_CHG) {
        /*Refresh extended draw area to make knob visible*/
        lv_obj_refresh_ext_draw_pad(cpicker);
        refr_indic_pos(cpicker);
    }
    else if(sign == LV_SIGNAL_CONTROL) {
        uint32_t c = *((uint32_t *)param); /*uint32_t because can be UTF-8*/
        if(c == LV_KEY_RIGHT || c == LV_KEY_UP) {
            lv_color_hsv_t hsv_cur;
            hsv_cur = ext->hsv;

            switch(ext->color_mode) {
            case LV_CPICKER_COLOR_MODE_HUE:
                hsv_cur.h = (ext->hsv.h + 1) % 360;
                break;
            case LV_CPICKER_COLOR_MODE_SATURATION:
                hsv_cur.s = (ext->hsv.s + 1) % 100;
                break;
            case LV_CPICKER_COLOR_MODE_VALUE:
                hsv_cur.v = (ext->hsv.v + 1) % 100;
                break;
            }

            lv_cpicker_set_hsv(cpicker, hsv_cur);

            res = lv_event_send(cpicker, LV_EVENT_VALUE_CHANGED, NULL);
            if(res != LV_RES_OK) return res;
        }
        else if(c == LV_KEY_LEFT || c == LV_KEY_DOWN)  {
            lv_color_hsv_t hsv_cur;
            hsv_cur = ext->hsv;

            switch(ext->color_mode) {
            case LV_CPICKER_COLOR_MODE_HUE:
                hsv_cur.h = ext->hsv.h > 0?(ext->hsv.h - 1) : 360;
                break;
            case LV_CPICKER_COLOR_MODE_SATURATION:
                hsv_cur.s = ext->hsv.s > 0?(ext->hsv.s - 1) : 100;
                break;
            case LV_CPICKER_COLOR_MODE_VALUE:
                hsv_cur.v = ext->hsv.v > 0?(ext->hsv.v - 1) : 100;
                break;
            }

            lv_cpicker_set_hsv(cpicker, hsv_cur);

            res = lv_event_send(cpicker, LV_EVENT_VALUE_CHANGED, NULL);
            if(res != LV_RES_OK) return res;
        }
    }
    else if(sign == LV_SIGNAL_PRESSED) {
        ext->last_change_time = lv_tick_get();
        lv_indev_get_point(lv_indev_get_act(), &ext->last_press_point);
        res = double_click_reset(cpicker);
        if(res != LV_RES_OK) return res;
    } else if(sign == LV_SIGNAL_PRESSING){
        lv_indev_t * indev = lv_indev_get_act();
        if(indev == NULL) return res;

        lv_point_t p;
        lv_indev_get_point(indev, &p);

        if((LV_MATH_ABS(p.x - ext->last_press_point.x) > indev->driver.drag_limit / 2) ||
           (LV_MATH_ABS(p.y - ext->last_press_point.y) > indev->driver.drag_limit / 2)) {
            ext->last_change_time = lv_tick_get();
            ext->last_press_point.x = p.x;
            ext->last_press_point.y = p.y;
        }

        p.x -= cpicker->coords.x1;
        p.y -= cpicker->coords.y1;

        /*Ignore pressing in the inner area*/
        uint16_t w = lv_obj_get_width(cpicker);

        int16_t angle = 0;

        if(ext->type == LV_CPICKER_TYPE_RECT) {
            /*If pressed long enough without change go to next color mode*/
            uint32_t diff = lv_tick_elaps(ext->last_change_time);
            if(diff > indev->driver.long_press_time * 2 && !ext->color_mode_fixed) {
                next_color_mode(cpicker);
                lv_indev_wait_release(lv_indev_get_act());
                return res;
            }

            angle = (p.x * 360) / w;
            if(angle < 0) angle = 0;
            if(angle >= 360) angle = 359;

        } else if(ext->type == LV_CPICKER_TYPE_DISC) {
            const lv_style_t * style_main = lv_cpicker_get_style(cpicker, LV_CPICKER_STYLE_MAIN);
            lv_coord_t r_in = w / 2;
            p.x -= r_in;
            p.y -= r_in;
            r_in -= style_main->line.width;

            if(r_in > LV_DPI / 2) {
            	r_in -= style_main->line.width; /* to let some sensitive space inside*/

            	if(r_in < LV_DPI / 2) r_in = LV_DPI / 2;
            }

<<<<<<< HEAD
static void lv_cpicker_draw_rect_gradient(lv_area_t * mask, lv_style_t * style, lv_opa_t opa_scale,
                                          lv_cpicker_ext_t * ext)
{
    if(style->line.rounded)
    {
        /*draw rounded edges to the gradient*/
        lv_area_t rounded_edge_area;
        rounded_edge_area.x1 = ext->rect_gradient_area.x1;
        rounded_edge_area.x2 = ext->rect_gradient_area.x1 + ext->rect_gradient_h;
        rounded_edge_area.y1 = ext->rect_gradient_area.y1;
        rounded_edge_area.y2 = ext->rect_gradient_area.y2;

        ext->rect_gradient_area.x1 += ext->rect_gradient_h/2;
        ext->rect_gradient_area.x2 -= ext->rect_gradient_h/2;
        ext->rect_gradient_w -= ext->rect_gradient_h;

        style->body.main_color = angle_to_mode_color(ext, 0);
        style->body.grad_color = style->body.main_color;

        style->body.radius = LV_RADIUS_CIRCLE;

        lv_draw_rect(&rounded_edge_area, mask, style, opa_scale);

        rounded_edge_area.x1 += ext->rect_gradient_w - 1;
        rounded_edge_area.x2 += ext->rect_gradient_w - 1;

        style->body.main_color = angle_to_mode_color(ext, 360);
        style->body.grad_color = style->body.main_color;

        lv_draw_rect(&rounded_edge_area, mask, style, opa_scale);
    }

    for(uint16_t i = 0; i < 360; i += LV_MATH_MAX(LV_CPICKER_DEF_QF, 360/ext->rect_gradient_w))
    {
        style->body.main_color = angle_to_mode_color(ext, i);
        style->body.grad_color = style->body.main_color;

        /*the following attribute might need changing between index to add border, shadow, radius etc*/
        style->body.radius = 0;
        style->body.border.width = 0;
        style->body.shadow.width = 0;
        style->body.opa = LV_OPA_COVER;

        lv_area_t rect_area;

        /*scale angle (hue/sat/val) to linear coordinate*/
        lv_coord_t xi = i / 360.0 * ext->rect_gradient_w;

        rect_area.x1 = LV_MATH_MIN(ext->rect_gradient_area.x1 + xi, ext->rect_gradient_area.x1 + ext->rect_gradient_w - LV_MATH_MAX(LV_CPICKER_DEF_QF, 360/ext->rect_gradient_w));
        rect_area.y1 = ext->rect_gradient_area.y1;
        rect_area.x2 = rect_area.x1 + LV_MATH_MAX(LV_CPICKER_DEF_QF, 360/ext->rect_gradient_w);
        rect_area.y2 = ext->rect_gradient_area.y2;

        lv_draw_rect(&rect_area, mask, style, opa_scale);
    }

    if(style->line.rounded)
    {
        /*Restore gradient area to take rounded end in account*/
        ext->rect_gradient_area.x1 -= ext->rect_gradient_h/2;
        ext->rect_gradient_area.x2 += ext->rect_gradient_h/2;
        //ext->rect_gradient_w += ext->rect_gradient_h;
    }
}

/**
 * Should roughly match up with `lv_cpicker_invalidate_rect`
 */ 
static void lv_cpicker_rect_design(lv_obj_t * cpicker,
                                   lv_area_t * mask, lv_style_t * style, lv_opa_t opa_scale,
                                   lv_cpicker_ext_t * ext,
                                   lv_coord_t w, lv_coord_t h)
{
    uint16_t style_body_padding_hor = lv_cpicker_calculate_rect_preview_area(cpicker, style, ext, w);

    lv_cpicker_draw_rect_gradient(mask, style, opa_scale, ext);

    lv_cpicker_draw_rect_indicator(cpicker, mask, style, opa_scale, ext, style_body_padding_hor);
}


static void lv_cpicker_invalidate(lv_obj_t * cpicker, bool all);

static bool lv_cpicker_preview_hit_test(lv_obj_t * cpicker, lv_signal_t sign, lv_indev_t * indev,
                                        lv_cpicker_ext_t * ext);

static bool lv_cpicker_gradient_hit_test(lv_obj_t * cpicker, lv_signal_t sign, lv_indev_t * indev,
                                         lv_cpicker_ext_t * ext,
                                         float * percent);

static lv_res_t lv_cpicker_reset_hsv_if_double_clicked(lv_obj_t * cpicker,
                                                       lv_cpicker_ext_t * ext);

static lv_res_t lv_cpicker_set_hsv_percent(lv_obj_t * cpicker,
                                           lv_cpicker_ext_t * ext,
                                           float percent);

static void lv_cpicker_set_next_color_mode(lv_obj_t * cpicker,
                                           lv_cpicker_ext_t * ext);

/**
 * Signal function of the color_picker
 * @param cpicker pointer to a color_picker object
 * @param sign a signal type from lv_signal_t enum
 * @param param pointer to a signal specific variable
 * @return LV_RES_OK: the object is not deleted in the function; LV_RES_INV: the object is deleted
 */
static lv_res_t lv_cpicker_signal(lv_obj_t * cpicker, lv_signal_t sign, void * param)
{
    /* Include the ancient signal function */
    lv_res_t res = ancestor_signal(cpicker, sign, param);
    if(res != LV_RES_OK) return res;

    if(sign == LV_SIGNAL_CLEANUP)
    {
        /*Nothing to cleanup. (No dynamically allocated memory in 'ext')*/
    }
    else if(sign == LV_SIGNAL_GET_TYPE)
    {
        lv_obj_type_t * buf = param;
        uint8_t i;
        for(i = 0; i < LV_MAX_ANCESTOR_NUM - 1; i++) /*Find the last set data*/
        {  
            if(buf->type[i] == NULL) break;
        }
        buf->type[i] = "lv_cpicker";
    }
    else if(sign == LV_SIGNAL_CONTROL)
    {
        lv_cpicker_ext_t * ext = lv_obj_get_ext_attr(cpicker);

        uint32_t c = *((uint32_t *)param); /*uint32_t because can be UTF-8*/
        if(c == LV_KEY_RIGHT || c == LV_KEY_UP)
        {
            switch(ext->color_mode)
            {
            case LV_CPICKER_COLOR_MODE_HUE:
                ext->hsv.h = (ext->hsv.h + 1) % 360;
                break;
            case LV_CPICKER_COLOR_MODE_SATURATION:
                ext->hsv.s = (ext->hsv.s + 1) % 100;
                break;
            case LV_CPICKER_COLOR_MODE_VALUE:
                ext->hsv.v = (ext->hsv.v + 1) % 100;
                break;
            }

            lv_cpicker_invalidate(cpicker, false);

            res = lv_event_send(cpicker, LV_EVENT_VALUE_CHANGED, NULL);
            if(res != LV_RES_OK) return res;
        }
        else if(c == LV_KEY_LEFT || c == LV_KEY_DOWN)
        {
            switch(ext->color_mode)
            {
            case LV_CPICKER_COLOR_MODE_HUE:
                ext->hsv.h = ext->hsv.h > 0?(ext->hsv.h - 1):360;
                break;
            case LV_CPICKER_COLOR_MODE_SATURATION:
                ext->hsv.s = ext->hsv.s > 0?(ext->hsv.s - 1):100;
                break;
            case LV_CPICKER_COLOR_MODE_VALUE:
                ext->hsv.v = ext->hsv.v > 0?(ext->hsv.v - 1):100;
                break;
            }

            lv_cpicker_invalidate(cpicker, false);

            res = lv_event_send(cpicker, LV_EVENT_VALUE_CHANGED, NULL);
            if(res != LV_RES_OK) return res;
        }
    }
    else if(sign == LV_SIGNAL_PRESSED)
    {
        lv_indev_t * indev = param;
        lv_cpicker_ext_t * ext = lv_obj_get_ext_attr(cpicker);

        ext->prev_hsv = ext->hsv;

        if(lv_cpicker_preview_hit_test(cpicker, sign, indev, ext))
        {
            res = lv_cpicker_reset_hsv_if_double_clicked(cpicker, ext);
            if(res != LV_RES_OK) return res;
        }
    }
    else if(sign == LV_SIGNAL_PRESSING)
    {
        lv_indev_t * indev = param;
        lv_cpicker_ext_t * ext = lv_obj_get_ext_attr(cpicker);

        float percent;
        if(lv_cpicker_gradient_hit_test(cpicker, sign, indev, ext, &percent))
        {
            res = lv_cpicker_set_hsv_percent(cpicker, ext, percent);
            if(res != LV_RES_OK) return res;
        }
    }
    else if(sign == LV_SIGNAL_PRESS_LOST)
    {
        lv_cpicker_ext_t * ext = lv_obj_get_ext_attr(cpicker);

        ext->prev_hsv = ext->hsv;
        lv_cpicker_invalidate(cpicker, false);
    }
    else if(sign == LV_SIGNAL_RELEASED)
    {
        lv_indev_t * indev = param;
        lv_cpicker_ext_t * ext = lv_obj_get_ext_attr(cpicker);

        float percent;
        if(lv_cpicker_gradient_hit_test(cpicker, sign, indev, ext, &percent))
        {
            res = lv_cpicker_set_hsv_percent(cpicker, ext, percent);
            if(res != LV_RES_OK) return res;
        }
    }
    else if(sign == LV_SIGNAL_LONG_PRESS)
    {
        lv_indev_t * indev = param;
        lv_cpicker_ext_t * ext = lv_obj_get_ext_attr(cpicker);

        if(!ext->color_mode_fixed)
        {
            if(lv_cpicker_preview_hit_test(cpicker, sign, indev, ext))
            {
                lv_cpicker_set_next_color_mode(cpicker, ext);
            }
        }
    }

    return res;
}

static bool lv_cpicker_preview_hit_test(lv_obj_t * cpicker, lv_signal_t sign, lv_indev_t * indev,
                                        lv_cpicker_ext_t * ext)
{
    bool hit = false;
    if(ext->type == LV_CPICKER_TYPE_DISC)
    {
        lv_coord_t w = lv_obj_get_width(cpicker);
        lv_coord_t h = lv_obj_get_height(cpicker);
        lv_style_t * style = lv_cpicker_get_style(cpicker, LV_CPICKER_STYLE_MAIN);
        lv_coord_t r_out = (LV_MATH_MIN(w, h)) / 2;
        lv_coord_t r_in = r_out - style->line.width - style->body.padding.inner;
        lv_point_t center;
        center.x = cpicker->coords.x1 + w / 2;
        center.y = cpicker->coords.y1 + h / 2;
        lv_coord_t xp = indev->proc.types.pointer.act_point.x - center.x;
        lv_coord_t yp = indev->proc.types.pointer.act_point.y - center.y;

        hit = (xp*xp + yp*yp) < (r_in*r_in);
    }
    else if(ext->type == LV_CPICKER_TYPE_RECT)
    {
        hit = lv_area_is_point_on(&(ext->rect_preview_area), &indev->proc.types.pointer.act_point);
    }
    return hit;
}

static bool lv_cpicker_gradient_hit_test(lv_obj_t * cpicker, lv_signal_t sign, lv_indev_t * indev,
                                         lv_cpicker_ext_t * ext,
                                         float * percent)
{
    bool hit;
    if(ext->type == LV_CPICKER_TYPE_DISC)
    {
        lv_coord_t w = lv_obj_get_width(cpicker);
        lv_coord_t h = lv_obj_get_height(cpicker);
        lv_style_t * style = lv_cpicker_get_style(cpicker, LV_CPICKER_STYLE_MAIN);
        lv_coord_t r_out = (LV_MATH_MIN(w, h)) / 2;
        lv_coord_t r_in = r_out - style->line.width - style->body.padding.inner;
        lv_point_t center;
        center.x = cpicker->coords.x1 + w / 2;
        center.y = cpicker->coords.y1 + h / 2;
        lv_coord_t xp = indev->proc.types.pointer.act_point.x - center.x;
        lv_coord_t yp = indev->proc.types.pointer.act_point.y - center.y;

        hit = (xp*xp + yp*yp) < (r_out*r_out) && (xp*xp + yp*yp) >= (r_in*r_in); 
        if (hit)
        {
            *percent = lv_atan2(xp, yp) / 360.0;
        }
    }
    else if(ext->type == LV_CPICKER_TYPE_RECT)
    {
        hit = lv_area_is_point_on(&(ext->rect_gradient_area), &indev->proc.types.pointer.act_point);
        if (hit)
        {
            uint16_t width = ext->rect_gradient_area.x2 - ext->rect_gradient_area.x1;
            uint16_t distance = indev->proc.types.pointer.act_point.x - ext->rect_gradient_area.x1;
            *percent = distance / (float) width;
        }
    }
    return hit;
}

static lv_res_t lv_cpicker_reset_hsv_if_double_clicked(lv_obj_t * cpicker,
                                                       lv_cpicker_ext_t * ext)
{
    bool changed = false;

    if(lv_tick_elaps(ext->last_click) < 400)
    {
        switch(ext->color_mode)
        {
=======
            /*If the inner area is being pressed, go to the next color mode on long press*/
            if(p.x * p.x + p.y * p.y < r_in * r_in) {
                uint32_t diff = lv_tick_elaps(ext->last_change_time);
                if(diff > indev->driver.long_press_time && !ext->color_mode_fixed) {
                    next_color_mode(cpicker);
                    lv_indev_wait_release(lv_indev_get_act());
                }
                return res;
            }

            angle = lv_atan2(p.x, p.y) % 360;
        }

        switch(ext->color_mode) {
>>>>>>> 10d90a8b
        case LV_CPICKER_COLOR_MODE_HUE:
            if(ext->hsv.h != angle) lv_cpicker_set_hue(cpicker, angle);
            break;
        case LV_CPICKER_COLOR_MODE_SATURATION:
            angle = (angle * 100) / 360;
            if(ext->hsv.s != angle) lv_cpicker_set_saturation(cpicker, angle);
            break;
        case LV_CPICKER_COLOR_MODE_VALUE:
            angle = (angle * 100) / 360;
            if(ext->hsv.v != angle) lv_cpicker_set_value(cpicker, angle);
            break;
        }

        refr_indic_pos(cpicker);

        res = lv_event_send(cpicker, LV_EVENT_VALUE_CHANGED, NULL);
        if(res != LV_RES_OK) return res;
    }

    return res;
}

<<<<<<< HEAD
static lv_res_t lv_cpicker_set_hsv_percent(lv_obj_t * cpicker,
                                           lv_cpicker_ext_t * ext,
                                           float percent)
{
    lv_res_t res;

    bool changed = false;
    uint16_t hsv;
    switch(ext->color_mode)
    {
    case LV_CPICKER_COLOR_MODE_HUE:
        hsv = percent * 360.0;
        changed = hsv != ext->hsv.h;
        if (changed)
        {
            ext->hsv.h = hsv;
        }
        break;
    case LV_CPICKER_COLOR_MODE_SATURATION:
        hsv = percent * 100.0;
        changed = hsv != ext->hsv.s;
        if (changed)
        {
            ext->hsv.s = hsv;
        }
        break;
    case LV_CPICKER_COLOR_MODE_VALUE:
        hsv = percent * 100.0;
        changed = hsv != ext->hsv.v;
        if (changed)
        {
            ext->hsv.v = hsv;
        }
        break;
    }
    ext->prev_hsv = ext->hsv;

    if (changed)
    {
        lv_cpicker_invalidate(cpicker, false);

        res = lv_event_send(cpicker, LV_EVENT_VALUE_CHANGED, NULL);
        if(res != LV_RES_OK) return res;
    }

    return res;
}

static void lv_cpicker_set_next_color_mode(lv_obj_t * cpicker,
                                           lv_cpicker_ext_t * ext)
{
    ext->prev_hsv = ext->hsv;
    ext->color_mode = (ext->color_mode + 1) % 3;
    lv_cpicker_invalidate(cpicker, true);
=======
static void next_color_mode(lv_obj_t * cpicker )
{
    lv_cpicker_ext_t * ext = lv_obj_get_ext_attr(cpicker);
    ext->color_mode = (ext->color_mode + 1) % 3;
    refr_indic_pos(cpicker);
    lv_obj_invalidate(cpicker);
}


/**
 * Indicator points need to match those set in lv_cpicker_disc_design/lv_cpicker_rect_design
 */ 
static void invalidate_indic(lv_obj_t * cpicker)
{

    lv_cpicker_ext_t * ext = lv_obj_get_ext_attr(cpicker);
    const lv_style_t * style_main = lv_cpicker_get_style(cpicker, LV_CPICKER_STYLE_MAIN);
    const lv_style_t * style_indic = lv_cpicker_get_style(cpicker, LV_CPICKER_STYLE_INDICATOR);

    lv_coord_t h = lv_obj_get_height(cpicker);

    uint16_t r;
    if(ext->type == LV_CPICKER_TYPE_DISC) r = style_main->line.width / 2;
    else if(ext->type == LV_CPICKER_TYPE_RECT) r = h / 2;

    lv_area_t indic_area;
    indic_area.x1 = cpicker->coords.x1 + ext->indic.pos.x - r - style_indic->body.padding.left;
    indic_area.y1 = cpicker->coords.y1 + ext->indic.pos.y - r - style_indic->body.padding.top;
    indic_area.x2 = cpicker->coords.x1 + ext->indic.pos.x + r + style_indic->body.padding.right;
    indic_area.y2 = cpicker->coords.y1 + ext->indic.pos.y + r + style_indic->body.padding.bottom;

    lv_inv_area(lv_obj_get_disp(cpicker), &indic_area);
>>>>>>> 10d90a8b
}

static void refr_indic_pos(lv_obj_t * cpicker)
{
    invalidate_indic(cpicker);

    lv_cpicker_ext_t * ext = lv_obj_get_ext_attr(cpicker);
    lv_coord_t w = lv_obj_get_width(cpicker);
    lv_coord_t h = lv_obj_get_height(cpicker);

    if(ext->type == LV_CPICKER_TYPE_RECT) {
        lv_coord_t ind_pos = 0;
        switch(ext->color_mode) {
        case LV_CPICKER_COLOR_MODE_HUE:
            ind_pos += (ext->hsv.h * w) / 360;
            break;
        case LV_CPICKER_COLOR_MODE_SATURATION:
            ind_pos += (ext->hsv.s * w) / 100;
            break;
        case LV_CPICKER_COLOR_MODE_VALUE:
            ind_pos += (ext->hsv.v * w) / 100;
            break;
        }

        ext->indic.pos.x = ind_pos;
        ext->indic.pos.y = h / 2;
    }
    if(ext->type == LV_CPICKER_TYPE_DISC) {
        const lv_style_t * style_main = lv_cpicker_get_style(cpicker, LV_CPICKER_STYLE_MAIN);
        lv_coord_t r = w / 2 - style_main->line.width / 2;
        uint16_t angle = get_angle(cpicker);
        ext->indic.pos.x = (((int32_t)r * lv_trigo_sin(angle)) >> LV_TRIGO_SHIFT);
        ext->indic.pos.y = (((int32_t)r * lv_trigo_sin(angle + 90)) >> LV_TRIGO_SHIFT);
        ext->indic.pos.x = ext->indic.pos.x + w / 2;
        ext->indic.pos.y = ext->indic.pos.y + w / 2;
    }

    invalidate_indic(cpicker);
}

static lv_res_t double_click_reset(lv_obj_t * cpicker)
{
    lv_cpicker_ext_t * ext = lv_obj_get_ext_attr(cpicker);
    lv_indev_t * indev = lv_indev_get_act();
    /*Double clicked? Use long press time as double click time out*/
    if(lv_tick_elaps(ext->last_click_time) < indev->driver.long_press_time) {
        lv_cpicker_set_hsv(cpicker, LV_CPICKER_DEF_HSV);

        lv_res_t res;
        res = lv_event_send(cpicker, LV_EVENT_VALUE_CHANGED, NULL);
        if(res != LV_RES_OK) return res;
    }
    ext->last_click_time = lv_tick_get();

    return LV_RES_OK;
}

static lv_color_t angle_to_mode_color(lv_obj_t * cpicker, uint16_t angle)
{
    lv_cpicker_ext_t * ext = lv_obj_get_ext_attr(cpicker);
    lv_color_t color;
    switch(ext->color_mode)
    {
    default:
    case LV_CPICKER_COLOR_MODE_HUE:
        color = lv_color_hsv_to_rgb(angle % 360, ext->hsv.s, ext->hsv.v);
        break;
    case LV_CPICKER_COLOR_MODE_SATURATION:
        color = lv_color_hsv_to_rgb(ext->hsv.h, ((angle % 360) * 100) / 360, ext->hsv.v);
        break;
    case LV_CPICKER_COLOR_MODE_VALUE:
        color = lv_color_hsv_to_rgb(ext->hsv.h, ext->hsv.s, ((angle % 360) * 100) / 360);
        break;
    }
    return color;
}

static uint16_t get_angle(lv_obj_t * cpicker)
{
    lv_cpicker_ext_t * ext = lv_obj_get_ext_attr(cpicker);
    uint16_t angle;
    switch(ext->color_mode)
    {
    default:
    case LV_CPICKER_COLOR_MODE_HUE:
        angle = ext->hsv.h;
        break;
    case LV_CPICKER_COLOR_MODE_SATURATION:
        angle = (ext->hsv.s * 360) / 100;
        break;
    case LV_CPICKER_COLOR_MODE_VALUE:
        angle = (ext->hsv.v * 360) / 100 ;
        break;
    }
    return angle;
}

#endif /* LV_USE_CPICKER != 0 */<|MERGE_RESOLUTION|>--- conflicted
+++ resolved
@@ -859,314 +859,6 @@
             	if(r_in < LV_DPI / 2) r_in = LV_DPI / 2;
             }
 
-<<<<<<< HEAD
-static void lv_cpicker_draw_rect_gradient(lv_area_t * mask, lv_style_t * style, lv_opa_t opa_scale,
-                                          lv_cpicker_ext_t * ext)
-{
-    if(style->line.rounded)
-    {
-        /*draw rounded edges to the gradient*/
-        lv_area_t rounded_edge_area;
-        rounded_edge_area.x1 = ext->rect_gradient_area.x1;
-        rounded_edge_area.x2 = ext->rect_gradient_area.x1 + ext->rect_gradient_h;
-        rounded_edge_area.y1 = ext->rect_gradient_area.y1;
-        rounded_edge_area.y2 = ext->rect_gradient_area.y2;
-
-        ext->rect_gradient_area.x1 += ext->rect_gradient_h/2;
-        ext->rect_gradient_area.x2 -= ext->rect_gradient_h/2;
-        ext->rect_gradient_w -= ext->rect_gradient_h;
-
-        style->body.main_color = angle_to_mode_color(ext, 0);
-        style->body.grad_color = style->body.main_color;
-
-        style->body.radius = LV_RADIUS_CIRCLE;
-
-        lv_draw_rect(&rounded_edge_area, mask, style, opa_scale);
-
-        rounded_edge_area.x1 += ext->rect_gradient_w - 1;
-        rounded_edge_area.x2 += ext->rect_gradient_w - 1;
-
-        style->body.main_color = angle_to_mode_color(ext, 360);
-        style->body.grad_color = style->body.main_color;
-
-        lv_draw_rect(&rounded_edge_area, mask, style, opa_scale);
-    }
-
-    for(uint16_t i = 0; i < 360; i += LV_MATH_MAX(LV_CPICKER_DEF_QF, 360/ext->rect_gradient_w))
-    {
-        style->body.main_color = angle_to_mode_color(ext, i);
-        style->body.grad_color = style->body.main_color;
-
-        /*the following attribute might need changing between index to add border, shadow, radius etc*/
-        style->body.radius = 0;
-        style->body.border.width = 0;
-        style->body.shadow.width = 0;
-        style->body.opa = LV_OPA_COVER;
-
-        lv_area_t rect_area;
-
-        /*scale angle (hue/sat/val) to linear coordinate*/
-        lv_coord_t xi = i / 360.0 * ext->rect_gradient_w;
-
-        rect_area.x1 = LV_MATH_MIN(ext->rect_gradient_area.x1 + xi, ext->rect_gradient_area.x1 + ext->rect_gradient_w - LV_MATH_MAX(LV_CPICKER_DEF_QF, 360/ext->rect_gradient_w));
-        rect_area.y1 = ext->rect_gradient_area.y1;
-        rect_area.x2 = rect_area.x1 + LV_MATH_MAX(LV_CPICKER_DEF_QF, 360/ext->rect_gradient_w);
-        rect_area.y2 = ext->rect_gradient_area.y2;
-
-        lv_draw_rect(&rect_area, mask, style, opa_scale);
-    }
-
-    if(style->line.rounded)
-    {
-        /*Restore gradient area to take rounded end in account*/
-        ext->rect_gradient_area.x1 -= ext->rect_gradient_h/2;
-        ext->rect_gradient_area.x2 += ext->rect_gradient_h/2;
-        //ext->rect_gradient_w += ext->rect_gradient_h;
-    }
-}
-
-/**
- * Should roughly match up with `lv_cpicker_invalidate_rect`
- */ 
-static void lv_cpicker_rect_design(lv_obj_t * cpicker,
-                                   lv_area_t * mask, lv_style_t * style, lv_opa_t opa_scale,
-                                   lv_cpicker_ext_t * ext,
-                                   lv_coord_t w, lv_coord_t h)
-{
-    uint16_t style_body_padding_hor = lv_cpicker_calculate_rect_preview_area(cpicker, style, ext, w);
-
-    lv_cpicker_draw_rect_gradient(mask, style, opa_scale, ext);
-
-    lv_cpicker_draw_rect_indicator(cpicker, mask, style, opa_scale, ext, style_body_padding_hor);
-}
-
-
-static void lv_cpicker_invalidate(lv_obj_t * cpicker, bool all);
-
-static bool lv_cpicker_preview_hit_test(lv_obj_t * cpicker, lv_signal_t sign, lv_indev_t * indev,
-                                        lv_cpicker_ext_t * ext);
-
-static bool lv_cpicker_gradient_hit_test(lv_obj_t * cpicker, lv_signal_t sign, lv_indev_t * indev,
-                                         lv_cpicker_ext_t * ext,
-                                         float * percent);
-
-static lv_res_t lv_cpicker_reset_hsv_if_double_clicked(lv_obj_t * cpicker,
-                                                       lv_cpicker_ext_t * ext);
-
-static lv_res_t lv_cpicker_set_hsv_percent(lv_obj_t * cpicker,
-                                           lv_cpicker_ext_t * ext,
-                                           float percent);
-
-static void lv_cpicker_set_next_color_mode(lv_obj_t * cpicker,
-                                           lv_cpicker_ext_t * ext);
-
-/**
- * Signal function of the color_picker
- * @param cpicker pointer to a color_picker object
- * @param sign a signal type from lv_signal_t enum
- * @param param pointer to a signal specific variable
- * @return LV_RES_OK: the object is not deleted in the function; LV_RES_INV: the object is deleted
- */
-static lv_res_t lv_cpicker_signal(lv_obj_t * cpicker, lv_signal_t sign, void * param)
-{
-    /* Include the ancient signal function */
-    lv_res_t res = ancestor_signal(cpicker, sign, param);
-    if(res != LV_RES_OK) return res;
-
-    if(sign == LV_SIGNAL_CLEANUP)
-    {
-        /*Nothing to cleanup. (No dynamically allocated memory in 'ext')*/
-    }
-    else if(sign == LV_SIGNAL_GET_TYPE)
-    {
-        lv_obj_type_t * buf = param;
-        uint8_t i;
-        for(i = 0; i < LV_MAX_ANCESTOR_NUM - 1; i++) /*Find the last set data*/
-        {  
-            if(buf->type[i] == NULL) break;
-        }
-        buf->type[i] = "lv_cpicker";
-    }
-    else if(sign == LV_SIGNAL_CONTROL)
-    {
-        lv_cpicker_ext_t * ext = lv_obj_get_ext_attr(cpicker);
-
-        uint32_t c = *((uint32_t *)param); /*uint32_t because can be UTF-8*/
-        if(c == LV_KEY_RIGHT || c == LV_KEY_UP)
-        {
-            switch(ext->color_mode)
-            {
-            case LV_CPICKER_COLOR_MODE_HUE:
-                ext->hsv.h = (ext->hsv.h + 1) % 360;
-                break;
-            case LV_CPICKER_COLOR_MODE_SATURATION:
-                ext->hsv.s = (ext->hsv.s + 1) % 100;
-                break;
-            case LV_CPICKER_COLOR_MODE_VALUE:
-                ext->hsv.v = (ext->hsv.v + 1) % 100;
-                break;
-            }
-
-            lv_cpicker_invalidate(cpicker, false);
-
-            res = lv_event_send(cpicker, LV_EVENT_VALUE_CHANGED, NULL);
-            if(res != LV_RES_OK) return res;
-        }
-        else if(c == LV_KEY_LEFT || c == LV_KEY_DOWN)
-        {
-            switch(ext->color_mode)
-            {
-            case LV_CPICKER_COLOR_MODE_HUE:
-                ext->hsv.h = ext->hsv.h > 0?(ext->hsv.h - 1):360;
-                break;
-            case LV_CPICKER_COLOR_MODE_SATURATION:
-                ext->hsv.s = ext->hsv.s > 0?(ext->hsv.s - 1):100;
-                break;
-            case LV_CPICKER_COLOR_MODE_VALUE:
-                ext->hsv.v = ext->hsv.v > 0?(ext->hsv.v - 1):100;
-                break;
-            }
-
-            lv_cpicker_invalidate(cpicker, false);
-
-            res = lv_event_send(cpicker, LV_EVENT_VALUE_CHANGED, NULL);
-            if(res != LV_RES_OK) return res;
-        }
-    }
-    else if(sign == LV_SIGNAL_PRESSED)
-    {
-        lv_indev_t * indev = param;
-        lv_cpicker_ext_t * ext = lv_obj_get_ext_attr(cpicker);
-
-        ext->prev_hsv = ext->hsv;
-
-        if(lv_cpicker_preview_hit_test(cpicker, sign, indev, ext))
-        {
-            res = lv_cpicker_reset_hsv_if_double_clicked(cpicker, ext);
-            if(res != LV_RES_OK) return res;
-        }
-    }
-    else if(sign == LV_SIGNAL_PRESSING)
-    {
-        lv_indev_t * indev = param;
-        lv_cpicker_ext_t * ext = lv_obj_get_ext_attr(cpicker);
-
-        float percent;
-        if(lv_cpicker_gradient_hit_test(cpicker, sign, indev, ext, &percent))
-        {
-            res = lv_cpicker_set_hsv_percent(cpicker, ext, percent);
-            if(res != LV_RES_OK) return res;
-        }
-    }
-    else if(sign == LV_SIGNAL_PRESS_LOST)
-    {
-        lv_cpicker_ext_t * ext = lv_obj_get_ext_attr(cpicker);
-
-        ext->prev_hsv = ext->hsv;
-        lv_cpicker_invalidate(cpicker, false);
-    }
-    else if(sign == LV_SIGNAL_RELEASED)
-    {
-        lv_indev_t * indev = param;
-        lv_cpicker_ext_t * ext = lv_obj_get_ext_attr(cpicker);
-
-        float percent;
-        if(lv_cpicker_gradient_hit_test(cpicker, sign, indev, ext, &percent))
-        {
-            res = lv_cpicker_set_hsv_percent(cpicker, ext, percent);
-            if(res != LV_RES_OK) return res;
-        }
-    }
-    else if(sign == LV_SIGNAL_LONG_PRESS)
-    {
-        lv_indev_t * indev = param;
-        lv_cpicker_ext_t * ext = lv_obj_get_ext_attr(cpicker);
-
-        if(!ext->color_mode_fixed)
-        {
-            if(lv_cpicker_preview_hit_test(cpicker, sign, indev, ext))
-            {
-                lv_cpicker_set_next_color_mode(cpicker, ext);
-            }
-        }
-    }
-
-    return res;
-}
-
-static bool lv_cpicker_preview_hit_test(lv_obj_t * cpicker, lv_signal_t sign, lv_indev_t * indev,
-                                        lv_cpicker_ext_t * ext)
-{
-    bool hit = false;
-    if(ext->type == LV_CPICKER_TYPE_DISC)
-    {
-        lv_coord_t w = lv_obj_get_width(cpicker);
-        lv_coord_t h = lv_obj_get_height(cpicker);
-        lv_style_t * style = lv_cpicker_get_style(cpicker, LV_CPICKER_STYLE_MAIN);
-        lv_coord_t r_out = (LV_MATH_MIN(w, h)) / 2;
-        lv_coord_t r_in = r_out - style->line.width - style->body.padding.inner;
-        lv_point_t center;
-        center.x = cpicker->coords.x1 + w / 2;
-        center.y = cpicker->coords.y1 + h / 2;
-        lv_coord_t xp = indev->proc.types.pointer.act_point.x - center.x;
-        lv_coord_t yp = indev->proc.types.pointer.act_point.y - center.y;
-
-        hit = (xp*xp + yp*yp) < (r_in*r_in);
-    }
-    else if(ext->type == LV_CPICKER_TYPE_RECT)
-    {
-        hit = lv_area_is_point_on(&(ext->rect_preview_area), &indev->proc.types.pointer.act_point);
-    }
-    return hit;
-}
-
-static bool lv_cpicker_gradient_hit_test(lv_obj_t * cpicker, lv_signal_t sign, lv_indev_t * indev,
-                                         lv_cpicker_ext_t * ext,
-                                         float * percent)
-{
-    bool hit;
-    if(ext->type == LV_CPICKER_TYPE_DISC)
-    {
-        lv_coord_t w = lv_obj_get_width(cpicker);
-        lv_coord_t h = lv_obj_get_height(cpicker);
-        lv_style_t * style = lv_cpicker_get_style(cpicker, LV_CPICKER_STYLE_MAIN);
-        lv_coord_t r_out = (LV_MATH_MIN(w, h)) / 2;
-        lv_coord_t r_in = r_out - style->line.width - style->body.padding.inner;
-        lv_point_t center;
-        center.x = cpicker->coords.x1 + w / 2;
-        center.y = cpicker->coords.y1 + h / 2;
-        lv_coord_t xp = indev->proc.types.pointer.act_point.x - center.x;
-        lv_coord_t yp = indev->proc.types.pointer.act_point.y - center.y;
-
-        hit = (xp*xp + yp*yp) < (r_out*r_out) && (xp*xp + yp*yp) >= (r_in*r_in); 
-        if (hit)
-        {
-            *percent = lv_atan2(xp, yp) / 360.0;
-        }
-    }
-    else if(ext->type == LV_CPICKER_TYPE_RECT)
-    {
-        hit = lv_area_is_point_on(&(ext->rect_gradient_area), &indev->proc.types.pointer.act_point);
-        if (hit)
-        {
-            uint16_t width = ext->rect_gradient_area.x2 - ext->rect_gradient_area.x1;
-            uint16_t distance = indev->proc.types.pointer.act_point.x - ext->rect_gradient_area.x1;
-            *percent = distance / (float) width;
-        }
-    }
-    return hit;
-}
-
-static lv_res_t lv_cpicker_reset_hsv_if_double_clicked(lv_obj_t * cpicker,
-                                                       lv_cpicker_ext_t * ext)
-{
-    bool changed = false;
-
-    if(lv_tick_elaps(ext->last_click) < 400)
-    {
-        switch(ext->color_mode)
-        {
-=======
             /*If the inner area is being pressed, go to the next color mode on long press*/
             if(p.x * p.x + p.y * p.y < r_in * r_in) {
                 uint32_t diff = lv_tick_elaps(ext->last_change_time);
@@ -1181,7 +873,6 @@
         }
 
         switch(ext->color_mode) {
->>>>>>> 10d90a8b
         case LV_CPICKER_COLOR_MODE_HUE:
             if(ext->hsv.h != angle) lv_cpicker_set_hue(cpicker, angle);
             break;
@@ -1204,62 +895,6 @@
     return res;
 }
 
-<<<<<<< HEAD
-static lv_res_t lv_cpicker_set_hsv_percent(lv_obj_t * cpicker,
-                                           lv_cpicker_ext_t * ext,
-                                           float percent)
-{
-    lv_res_t res;
-
-    bool changed = false;
-    uint16_t hsv;
-    switch(ext->color_mode)
-    {
-    case LV_CPICKER_COLOR_MODE_HUE:
-        hsv = percent * 360.0;
-        changed = hsv != ext->hsv.h;
-        if (changed)
-        {
-            ext->hsv.h = hsv;
-        }
-        break;
-    case LV_CPICKER_COLOR_MODE_SATURATION:
-        hsv = percent * 100.0;
-        changed = hsv != ext->hsv.s;
-        if (changed)
-        {
-            ext->hsv.s = hsv;
-        }
-        break;
-    case LV_CPICKER_COLOR_MODE_VALUE:
-        hsv = percent * 100.0;
-        changed = hsv != ext->hsv.v;
-        if (changed)
-        {
-            ext->hsv.v = hsv;
-        }
-        break;
-    }
-    ext->prev_hsv = ext->hsv;
-
-    if (changed)
-    {
-        lv_cpicker_invalidate(cpicker, false);
-
-        res = lv_event_send(cpicker, LV_EVENT_VALUE_CHANGED, NULL);
-        if(res != LV_RES_OK) return res;
-    }
-
-    return res;
-}
-
-static void lv_cpicker_set_next_color_mode(lv_obj_t * cpicker,
-                                           lv_cpicker_ext_t * ext)
-{
-    ext->prev_hsv = ext->hsv;
-    ext->color_mode = (ext->color_mode + 1) % 3;
-    lv_cpicker_invalidate(cpicker, true);
-=======
 static void next_color_mode(lv_obj_t * cpicker )
 {
     lv_cpicker_ext_t * ext = lv_obj_get_ext_attr(cpicker);
@@ -1292,7 +927,6 @@
     indic_area.y2 = cpicker->coords.y1 + ext->indic.pos.y + r + style_indic->body.padding.bottom;
 
     lv_inv_area(lv_obj_get_disp(cpicker), &indic_area);
->>>>>>> 10d90a8b
 }
 
 static void refr_indic_pos(lv_obj_t * cpicker)
