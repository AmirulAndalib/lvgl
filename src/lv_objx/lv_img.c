/**
 * @file lv_img.c
 *
 */

/*********************
 *      INCLUDES
 *********************/
#include "lv_img.h"
#if LV_USE_IMG != 0

/*Testing of dependencies*/
#if LV_USE_LABEL == 0
#error "lv_img: lv_label is required. Enable it in lv_conf.h (LV_USE_LABEL  1) "
#endif

#include "../lv_core/lv_debug.h"
#include "../lv_themes/lv_theme.h"
#include "../lv_draw/lv_img_decoder.h"
#include "../lv_misc/lv_fs.h"
#include "../lv_misc/lv_txt.h"
#include "../lv_misc/lv_math.h"
#include "../lv_misc/lv_log.h"

/*********************
 *      DEFINES
 *********************/
#define LV_OBJX_NAME "lv_img"

/**********************
 *      TYPEDEFS
 **********************/

/**********************
 *  STATIC PROTOTYPES
 **********************/
static lv_design_res_t lv_img_design(lv_obj_t * img, const lv_area_t * clip_area, lv_design_mode_t mode);
static lv_res_t lv_img_signal(lv_obj_t * img, lv_signal_t sign, void * param);

/**********************
 *  STATIC VARIABLES
 **********************/
static lv_signal_cb_t ancestor_signal;

/**********************
 *      MACROS
 **********************/

/**********************
 *   GLOBAL FUNCTIONS
 **********************/

/**
 * Create an image objects
 * @param par pointer to an object, it will be the parent of the new button
 * @param copy pointer to a image object, if not NULL then the new object will be copied from it
 * @return pointer to the created image
 */
lv_obj_t * lv_img_create(lv_obj_t * par, const lv_obj_t * copy)
{
    LV_LOG_TRACE("image create started");

    lv_obj_t * new_img = NULL;

    /*Create a basic object*/
    new_img = lv_obj_create(par, copy);
    LV_ASSERT_MEM(new_img);
    if(new_img == NULL) return NULL;

    if(ancestor_signal == NULL) ancestor_signal = lv_obj_get_signal_cb(new_img);

    /*Extend the basic object to image object*/
    lv_img_ext_t * ext = lv_obj_allocate_ext_attr(new_img, sizeof(lv_img_ext_t));
    LV_ASSERT_MEM(ext);
    if(ext == NULL) return NULL;

    ext->src       = NULL;
    ext->src_type  = LV_IMG_SRC_UNKNOWN;
    ext->cf        = LV_IMG_CF_UNKNOWN;
    ext->w         = lv_obj_get_width(new_img);
    ext->h         = lv_obj_get_height(new_img);
    ext->angle = 0;
    ext->auto_size = 1;
    ext->offset.x  = 0;
    ext->offset.y  = 0;

    /*Init the new object*/
    lv_obj_set_signal_cb(new_img, lv_img_signal);
    lv_obj_set_design_cb(new_img, lv_img_design);

    if(copy == NULL) {
        lv_obj_set_click(new_img, false);
        /* Enable auto size for non screens
         * because image screens are wallpapers
         * and must be screen sized*/
        if(par != NULL) {
            ext->auto_size = 1;
            lv_obj_set_style(new_img, NULL); /*Inherit the style  by default*/
        } else {
            ext->auto_size = 0;
            lv_obj_set_style(new_img, &lv_style_plain); /*Set a style for screens*/
        }
    } else {
        lv_img_ext_t * copy_ext = lv_obj_get_ext_attr(copy);
        ext->auto_size          = copy_ext->auto_size;
        lv_img_set_src(new_img, copy_ext->src);

        /*Refresh the style with new signal function*/
        lv_obj_refresh_style(new_img);
    }

    LV_LOG_INFO("image created");

    return new_img;
}

/*=====================
 * Setter functions
 *====================*/

/**
 * Set the pixel map to display by the image
 * @param img pointer to an image object
 * @param data the image data
 */
void lv_img_set_src(lv_obj_t * img, const void * src_img)
{
    LV_ASSERT_OBJ(img, LV_OBJX_NAME);

    lv_img_src_t src_type = lv_img_src_get_type(src_img);
    lv_img_ext_t * ext    = lv_obj_get_ext_attr(img);

#if LV_USE_LOG && LV_LOG_LEVEL >= LV_LOG_LEVEL_INFO
    switch(src_type) {
        case LV_IMG_SRC_FILE: LV_LOG_TRACE("lv_img_set_src: `LV_IMG_SRC_FILE` type found"); break;
        case LV_IMG_SRC_VARIABLE: LV_LOG_TRACE("lv_img_set_src: `LV_IMG_SRC_VARIABLE` type found"); break;
        case LV_IMG_SRC_SYMBOL: LV_LOG_TRACE("lv_img_set_src: `LV_IMG_SRC_SYMBOL` type found"); break;
        default: LV_LOG_WARN("lv_img_set_src: unknown type");
    }
#endif

    /*If the new source type is unknown free the memories of the old source*/
    if(src_type == LV_IMG_SRC_UNKNOWN) {
        LV_LOG_WARN("lv_img_set_src: unknown image type");
        if(ext->src_type == LV_IMG_SRC_SYMBOL || ext->src_type == LV_IMG_SRC_FILE) {
            lv_mem_free(ext->src);
        }
        ext->src      = NULL;
        ext->src_type = LV_IMG_SRC_UNKNOWN;
        return;
    }

    lv_img_header_t header;
    lv_img_decoder_get_info(src_img, &header);

    /*Save the source*/
    if(src_type == LV_IMG_SRC_VARIABLE) {
        LV_LOG_INFO("lv_img_set_src:  `LV_IMG_SRC_VARIABLE` type found");

        /*If memory was allocated because of the previous `src_type` then free it*/
        if(ext->src_type == LV_IMG_SRC_FILE || ext->src_type == LV_IMG_SRC_SYMBOL) {
            lv_mem_free(ext->src);
        }
        ext->src = src_img;
    } else if(src_type == LV_IMG_SRC_FILE || src_type == LV_IMG_SRC_SYMBOL) {
        /* If the new and the old src are the same then it was only a refresh.*/
        if(ext->src != src_img) {
            const void * old_src = NULL;
            /* If memory was allocated because of the previous `src_type` then save its pointer and free after allocation.
             * It's important to allocate first to be sure the new data will be on a new address.
             * Else `img_cache` wouldn't see the change in source.*/
            if(ext->src_type == LV_IMG_SRC_FILE || ext->src_type == LV_IMG_SRC_SYMBOL) {
                old_src = ext->src;
            }
            char * new_str = lv_mem_alloc(strlen(src_img) + 1);
            LV_ASSERT_MEM(new_str);
            if(new_str == NULL) return;
            strcpy(new_str, src_img);
            ext->src = new_str;

            if(old_src) lv_mem_free(old_src);
        }
    }

    if(src_type == LV_IMG_SRC_SYMBOL) {
        /*`lv_img_dsc_get_info` couldn't set the with and height of a font so set it here*/
        const lv_style_t * style = lv_img_get_style(img, LV_IMG_STYLE_MAIN);
        lv_point_t size;
        lv_txt_get_size(&size, src_img, style->text.font, style->text.letter_space, style->text.line_space,
                        LV_COORD_MAX, LV_TXT_FLAG_NONE);
        header.w = size.x;
        header.h = size.y;
    }

    ext->src_type = src_type;
    ext->w        = header.w;
    ext->h        = header.h;
    ext->cf       = header.cf;

    if(lv_img_get_auto_size(img) != false) {
        lv_obj_set_size(img, ext->w, ext->h);
    }

    /*Provide enough room for the rotated corners*/
    if(ext->angle) lv_obj_refresh_ext_draw_pad(img);

    lv_obj_invalidate(img);
}

/**
 * Enable the auto size feature.
 * If enabled the object size will be same as the picture size.
 * @param img pointer to an image
 * @param en true: auto size enable, false: auto size disable
 */
void lv_img_set_auto_size(lv_obj_t * img, bool en)
{
    LV_ASSERT_OBJ(img, LV_OBJX_NAME);

    lv_img_ext_t * ext = lv_obj_get_ext_attr(img);

    ext->auto_size = (en == false ? 0 : 1);
}

/**
 * Set an offset for the source of an image.
 * so the image will be displayed from the new origin.
 * @param img pointer to an image
 * @param x: the new offset along x axis.
 */
void lv_img_set_offset_x(lv_obj_t * img, lv_coord_t x)
{
    LV_ASSERT_OBJ(img, LV_OBJX_NAME);

    lv_img_ext_t * ext = lv_obj_get_ext_attr(img);

    if(x < ext->w - 1) {
        ext->offset.x = x;
        lv_obj_invalidate(img);
    }
}

/**
 * Set an offset for the source of an image.
 * so the image will be displayed from the new origin.
 * @param img pointer to an image
 * @param y: the new offset along y axis.
 */
void lv_img_set_offset_y(lv_obj_t * img, lv_coord_t y)
{
    LV_ASSERT_OBJ(img, LV_OBJX_NAME);

    lv_img_ext_t * ext = lv_obj_get_ext_attr(img);

    if(y < ext->h - 1) {
        ext->offset.y = y;
        lv_obj_invalidate(img);
    }
}

void lv_img_set_angle(lv_obj_t * img, int16_t angle)
{
    if(angle < 0 || angle >= 360) angle = angle % 360;

    lv_img_ext_t * ext = lv_obj_get_ext_attr(img);
    ext->angle = angle;
    lv_obj_refresh_ext_draw_pad(img);
    lv_obj_invalidate(img);

}

/*=====================
 * Getter functions
 *====================*/

/**
 * Get the source of the image
 * @param img pointer to an image object
 * @return the image source (symbol, file name or C array)
 */
const void * lv_img_get_src(lv_obj_t * img)
{
    LV_ASSERT_OBJ(img, LV_OBJX_NAME);

    lv_img_ext_t * ext = lv_obj_get_ext_attr(img);

    return ext->src;
}

/**
 * Get the name of the file set for an image
 * @param img pointer to an image
 * @return file name
 */
const char * lv_img_get_file_name(const lv_obj_t * img)
{
    LV_ASSERT_OBJ(img, LV_OBJX_NAME);

    lv_img_ext_t * ext = lv_obj_get_ext_attr(img);

    if(ext->src_type == LV_IMG_SRC_FILE)
        return ext->src;
    else
        return "";
}

/**
 * Get the auto size enable attribute
 * @param img pointer to an image
 * @return true: auto size is enabled, false: auto size is disabled
 */
bool lv_img_get_auto_size(const lv_obj_t * img)
{
    LV_ASSERT_OBJ(img, LV_OBJX_NAME);

    lv_img_ext_t * ext = lv_obj_get_ext_attr(img);

    return ext->auto_size == 0 ? false : true;
}

/**
 * Get the offset.x attribute of the img object.
 * @param img pointer to an image
 * @return offset.x value.
 */
lv_coord_t lv_img_get_offset_x(lv_obj_t * img)
{
    LV_ASSERT_OBJ(img, LV_OBJX_NAME);

    lv_img_ext_t * ext = lv_obj_get_ext_attr(img);

    return ext->offset.x;
}

/**
 * Get the offset.y attribute of the img object.
 * @param img pointer to an image
 * @return offset.y value.
 */
lv_coord_t lv_img_get_offset_y(lv_obj_t * img)
{
    LV_ASSERT_OBJ(img, LV_OBJX_NAME);

    lv_img_ext_t * ext = lv_obj_get_ext_attr(img);

    return ext->offset.y;
}

/**********************
 *   STATIC FUNCTIONS
 **********************/

/**
 * Handle the drawing related tasks of the images
 * @param img pointer to an object
 * @param clip_area the object will be drawn only in this area
 * @param mode LV_DESIGN_COVER_CHK: only check if the object fully covers the 'mask_p' area
 *                                  (return 'true' if yes)
 *             LV_DESIGN_DRAW: draw the object (always return 'true')
 *             LV_DESIGN_DRAW_POST: drawing after every children are drawn
 * @param return an element of `lv_design_res_t`
 */
static lv_design_res_t lv_img_design(lv_obj_t * img, const lv_area_t * clip_area, lv_design_mode_t mode)
{
    const lv_style_t * style = lv_obj_get_style(img);
    lv_img_ext_t * ext       = lv_obj_get_ext_attr(img);

    if(mode == LV_DESIGN_COVER_CHK) {
        lv_design_res_t cover = LV_DESIGN_RES_NOT_COVER;
<<<<<<< HEAD
        if(ext->src_type == LV_IMG_SRC_UNKNOWN || ext->src_type == LV_IMG_SRC_SYMBOL) return LV_DESIGN_RES_NOT_COVER;
=======
        if(ext->src_type == LV_IMG_SRC_UNKNOWN || ext->src_type == LV_IMG_SRC_SYMBOL || ext->angle != 0) return LV_DESIGN_RES_NOT_COVER;
>>>>>>> a69d75c3

        if(ext->cf == LV_IMG_CF_TRUE_COLOR || ext->cf == LV_IMG_CF_RAW) {
            cover = lv_area_is_in(clip_area, &img->coords) ? LV_DESIGN_RES_COVER : LV_DESIGN_RES_NOT_COVER;
        }

        return cover;
    } else if(mode == LV_DESIGN_DRAW_MAIN) {
        if(ext->h == 0 || ext->w == 0) return true;
        lv_area_t coords;
        lv_opa_t opa_scale = lv_obj_get_opa_scale(img);

        lv_obj_get_coords(img, &coords);

        if(ext->src_type == LV_IMG_SRC_FILE || ext->src_type == LV_IMG_SRC_VARIABLE) {
            coords.x1 -= ext->offset.x;
            coords.y1 -= ext->offset.y;

            LV_LOG_TRACE("lv_img_design: start to draw image");
            lv_area_t cords_tmp;
            cords_tmp.y1 = coords.y1;
            cords_tmp.y2 = coords.y1 + ext->h - 1;

            for(; cords_tmp.y1 < coords.y2; cords_tmp.y1 += ext->h, cords_tmp.y2 += ext->h) {
                cords_tmp.x1 = coords.x1;
                cords_tmp.x2 = coords.x1 + ext->w - 1;
                for(; cords_tmp.x1 < coords.x2; cords_tmp.x1 += ext->w, cords_tmp.x2 += ext->w) {
<<<<<<< HEAD
                    lv_draw_img(&cords_tmp, clip_area, ext->src, style, opa_scale);
=======
                    lv_draw_img(&cords_tmp, clip_area, ext->src, style, ext->angle, opa_scale);
>>>>>>> a69d75c3
                }
            }
        } else if(ext->src_type == LV_IMG_SRC_SYMBOL) {
            LV_LOG_TRACE("lv_img_design: start to draw symbol");
            lv_style_t style_mod;
            lv_style_copy(&style_mod, style);
            style_mod.text.color = style->image.color;
            lv_draw_label(&coords, clip_area, &style_mod, opa_scale, ext->src, LV_TXT_FLAG_NONE, NULL, NULL, NULL);
        } else {
            /*Trigger the error handler of image drawer*/
            LV_LOG_WARN("lv_img_design: image source type is unknown");
<<<<<<< HEAD
            lv_draw_img(&img->coords, clip_area, NULL, style, opa_scale);
=======
            lv_draw_img(&img->coords, clip_area, NULL, style, 0, opa_scale);
>>>>>>> a69d75c3
        }
    }

    return true;
}

/**
 * Signal function of the image
 * @param img pointer to an image object
 * @param sign a signal type from lv_signal_t enum
 * @param param pointer to a signal specific variable
 * @return LV_RES_OK: the object is not deleted in the function; LV_RES_INV: the object is deleted
 */
static lv_res_t lv_img_signal(lv_obj_t * img, lv_signal_t sign, void * param)
{
    lv_res_t res;

    /* Include the ancient signal function */
    res = ancestor_signal(img, sign, param);
    if(res != LV_RES_OK) return res;

    if(sign == LV_SIGNAL_GET_TYPE) return lv_obj_handle_get_type_signal(param, LV_OBJX_NAME);

    lv_img_ext_t * ext = lv_obj_get_ext_attr(img);
    if(sign == LV_SIGNAL_CLEANUP) {
        if(ext->src_type == LV_IMG_SRC_FILE || ext->src_type == LV_IMG_SRC_SYMBOL) {
            lv_mem_free(ext->src);
            ext->src      = NULL;
            ext->src_type = LV_IMG_SRC_UNKNOWN;
        }
    } else if(sign == LV_SIGNAL_STYLE_CHG) {
        /*Refresh the file name to refresh the symbol text size*/
        if(ext->src_type == LV_IMG_SRC_SYMBOL) {
            lv_img_set_src(img, ext->src);
        }
    } else if(sign == LV_SIGNAL_REFR_EXT_DRAW_PAD) {
        /*If the image has angle provide enough room for the rotated corners */
        if(ext->angle) {
            lv_sqrt_res_t ds;
            lv_sqrt(ext->w * ext->w + ext->h * ext->h, &ds);

            lv_coord_t d = (ds.i - LV_MATH_MIN(ext->w, ext->h)) / 2;
            img->ext_draw_pad = LV_MATH_MAX(img->ext_draw_pad, d);
        }
    }

    return res;
}

#endif<|MERGE_RESOLUTION|>--- conflicted
+++ resolved
@@ -367,11 +367,7 @@
 
     if(mode == LV_DESIGN_COVER_CHK) {
         lv_design_res_t cover = LV_DESIGN_RES_NOT_COVER;
-<<<<<<< HEAD
-        if(ext->src_type == LV_IMG_SRC_UNKNOWN || ext->src_type == LV_IMG_SRC_SYMBOL) return LV_DESIGN_RES_NOT_COVER;
-=======
         if(ext->src_type == LV_IMG_SRC_UNKNOWN || ext->src_type == LV_IMG_SRC_SYMBOL || ext->angle != 0) return LV_DESIGN_RES_NOT_COVER;
->>>>>>> a69d75c3
 
         if(ext->cf == LV_IMG_CF_TRUE_COLOR || ext->cf == LV_IMG_CF_RAW) {
             cover = lv_area_is_in(clip_area, &img->coords) ? LV_DESIGN_RES_COVER : LV_DESIGN_RES_NOT_COVER;
@@ -398,11 +394,7 @@
                 cords_tmp.x1 = coords.x1;
                 cords_tmp.x2 = coords.x1 + ext->w - 1;
                 for(; cords_tmp.x1 < coords.x2; cords_tmp.x1 += ext->w, cords_tmp.x2 += ext->w) {
-<<<<<<< HEAD
-                    lv_draw_img(&cords_tmp, clip_area, ext->src, style, opa_scale);
-=======
                     lv_draw_img(&cords_tmp, clip_area, ext->src, style, ext->angle, opa_scale);
->>>>>>> a69d75c3
                 }
             }
         } else if(ext->src_type == LV_IMG_SRC_SYMBOL) {
@@ -414,11 +406,7 @@
         } else {
             /*Trigger the error handler of image drawer*/
             LV_LOG_WARN("lv_img_design: image source type is unknown");
-<<<<<<< HEAD
-            lv_draw_img(&img->coords, clip_area, NULL, style, opa_scale);
-=======
             lv_draw_img(&img->coords, clip_area, NULL, style, 0, opa_scale);
->>>>>>> a69d75c3
         }
     }
 
