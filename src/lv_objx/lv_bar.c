

/**
 * @file lv_bar.c
 *
 */

/*********************
 *      INCLUDES
 *********************/
#include "lv_bar.h"
#if LV_USE_BAR != 0

#include "../lv_draw/lv_draw.h"
#include "../lv_themes/lv_theme.h"
#include "../lv_misc/lv_anim.h"
#include <stdio.h>

/*********************
 *      DEFINES
 *********************/

/**********************
 *      TYPEDEFS
 **********************/

/**********************
 *  STATIC PROTOTYPES
 **********************/
static bool lv_bar_design(lv_obj_t * bar, const lv_area_t * mask, lv_design_mode_t mode);
static lv_res_t lv_bar_signal(lv_obj_t * bar, lv_signal_t sign, void * param);

static void lv_bar_animate(void * bar, int32_t value);
static void lv_bar_anim_ready(void * bar);

/**********************
 *  STATIC VARIABLES
 **********************/
static lv_design_cb_t ancestor_design_f;
static lv_signal_cb_t ancestor_signal;

/**********************
 *      MACROS
 **********************/

/**********************
 *   GLOBAL FUNCTIONS
 **********************/

/**
 * Create a bar objects
 * @param par pointer to an object, it will be the parent of the new bar
 * @param copy pointer to a bar object, if not NULL then the new object will be copied from it
 * @return pointer to the created bar
 */
lv_obj_t * lv_bar_create(lv_obj_t * par, const lv_obj_t * copy)
{
    LV_LOG_TRACE("lv_bar create started");

    /*Create the ancestor basic object*/
    lv_obj_t * new_bar = lv_obj_create(par, copy);
    lv_mem_assert(new_bar);
    if(new_bar == NULL) return NULL;

    if(ancestor_signal == NULL) ancestor_signal = lv_obj_get_signal_cb(new_bar);
    if(ancestor_design_f == NULL) ancestor_design_f = lv_obj_get_design_cb(new_bar);

    /*Allocate the object type specific extended data*/
    lv_bar_ext_t * ext = lv_obj_allocate_ext_attr(new_bar, sizeof(lv_bar_ext_t));
    lv_mem_assert(ext);
    if(ext == NULL) return NULL;

    ext->min_value   = 0;
    ext->max_value   = 100;
    ext->cur_value   = 0;
    ext->anim_time   = 200;
    ext->anim_start  = 0;
    ext->anim_end    = 0;
    ext->anim_state  = LV_BAR_ANIM_STATE_INV;
    ext->sym         = 0;
    ext->style_indic = &lv_style_pretty_color;

    lv_obj_set_signal_cb(new_bar, lv_bar_signal);
    lv_obj_set_design_cb(new_bar, lv_bar_design);

    /*Init the new  bar object*/
    if(copy == NULL) {
        lv_obj_set_click(new_bar, false);
        lv_obj_set_size(new_bar, LV_DPI * 2, LV_DPI / 3);
        lv_bar_set_value(new_bar, ext->cur_value, false);

        lv_theme_t * th = lv_theme_get_current();
        if(th) {
            lv_bar_set_style(new_bar, LV_BAR_STYLE_BG, th->style.bar.bg);
            lv_bar_set_style(new_bar, LV_BAR_STYLE_INDIC, th->style.bar.indic);
        } else {
            lv_obj_set_style(new_bar, &lv_style_pretty);
        }
    } else {
        lv_bar_ext_t * ext_copy = lv_obj_get_ext_attr(copy);
        ext->min_value          = ext_copy->min_value;
        ext->max_value          = ext_copy->max_value;
        ext->cur_value          = ext_copy->cur_value;
        ext->style_indic        = ext_copy->style_indic;
        ext->sym                = ext_copy->sym;
        /*Refresh the style with new signal function*/
        lv_obj_refresh_style(new_bar);

        lv_bar_set_value(new_bar, ext->cur_value, false);
    }

    LV_LOG_INFO("bar created");

    return new_bar;
}

/*=====================
 * Setter functions
 *====================*/

/**
 * Set a new value on the bar
 * @param bar pointer to a bar object
 * @param value new value
 * @param anim true: set the value with an animation; false: change the value immediatelly
 */
void lv_bar_set_value(lv_obj_t * bar, int16_t value, bool anim)
{
#if LV_USE_ANIMATION == 0
    anim = false;
#endif
    lv_bar_ext_t * ext = lv_obj_get_ext_attr(bar);
    if(ext->cur_value == value) return;

    int16_t new_value;
    new_value = value > ext->max_value ? ext->max_value : value;
    new_value = new_value < ext->min_value ? ext->min_value : new_value;

    if(ext->cur_value == new_value) return;

    if(anim == false) {
        ext->cur_value = new_value;
        lv_obj_invalidate(bar);
    } else {
#if LV_USE_ANIMATION
        /*No animation in progress -> simply set the values*/
        if(ext->anim_state == LV_BAR_ANIM_STATE_INV) {
            ext->anim_start = ext->cur_value;
            ext->anim_end   = new_value;
        }
        /*Animation in progress. Start from the animation end value*/
        else {
            ext->anim_start = ext->anim_end;
            ext->anim_end   = new_value;
        }

        lv_anim_t a;
        a.var            = bar;
        a.start          = LV_BAR_ANIM_STATE_START;
        a.end            = LV_BAR_ANIM_STATE_END;
        a.fp             = (lv_anim_fp_t)lv_bar_animate;
        a.path           = lv_anim_path_linear;
        a.end_cb         = lv_bar_anim_ready;
        a.act_time       = 0;
        a.time           = ext->anim_time;
        a.playback       = 0;
        a.playback_pause = 0;
        a.repeat         = 0;
        a.repeat_pause   = 0;

        lv_anim_create(&a);
#endif
    }
}

/**
 * Set minimum and the maximum values of a bar
 * @param bar pointer to the bar object
 * @param min minimum value
 * @param max maximum value
 */
void lv_bar_set_range(lv_obj_t * bar, int16_t min, int16_t max)
{
    lv_bar_ext_t * ext = lv_obj_get_ext_attr(bar);
    if(ext->min_value == min && ext->max_value == max) return;

    ext->max_value = max;
    ext->min_value = min;
    if(ext->cur_value > max) {
        ext->cur_value = max;
        lv_bar_set_value(bar, ext->cur_value, false);
    }
    if(ext->cur_value < min) {
        ext->cur_value = min;
        lv_bar_set_value(bar, ext->cur_value, false);
    }
    lv_obj_invalidate(bar);
}

/**
 * Make the bar symmetric to zero. The indicator will grow from zero instead of the minimum
 * position.
 * @param bar pointer to a bar object
 * @param en true: enable disable symmetric behavior; false: disable
 */
void lv_bar_set_sym(lv_obj_t * bar, bool en)
{
    lv_bar_ext_t * ext = lv_obj_get_ext_attr(bar);
    ext->sym           = en ? 1 : 0;
}

/**
 * Set a style of a bar
 * @param bar pointer to a bar object
 * @param type which style should be set
 * @param style pointer to a style
 */
void lv_bar_set_style(lv_obj_t * bar, lv_bar_style_t type, const lv_style_t * style)
{
    lv_bar_ext_t * ext = lv_obj_get_ext_attr(bar);

    switch(type) {
        case LV_BAR_STYLE_BG: lv_obj_set_style(bar, style); break;
        case LV_BAR_STYLE_INDIC:
            ext->style_indic = style;
            lv_obj_refresh_ext_draw_pad(bar);
            break;
    }
}

/*=====================
 * Getter functions
 *====================*/

/**
 * Get the value of a bar
 * @param bar pointer to a bar object
 * @return the value of the bar
 */
int16_t lv_bar_get_value(const lv_obj_t * bar)
{
    lv_bar_ext_t * ext = lv_obj_get_ext_attr(bar);
    /*If animated tell that it's already at the end value*/
    if(ext->anim_state != LV_BAR_ANIM_STATE_INV) return ext->anim_end;
    /*No animation, simple return the current value*/
    else
        return ext->cur_value;
}

/**
 * Get the minimum value of a bar
 * @param bar pointer to a bar object
 * @return the minimum value of the bar
 */
int16_t lv_bar_get_min_value(const lv_obj_t * bar)
{
    lv_bar_ext_t * ext = lv_obj_get_ext_attr(bar);
    return ext->min_value;
}

/**
 * Get the maximum value of a bar
 * @param bar pointer to a bar object
 * @return the maximum value of the bar
 */
int16_t lv_bar_get_max_value(const lv_obj_t * bar)
{
    lv_bar_ext_t * ext = lv_obj_get_ext_attr(bar);
    return ext->max_value;
}

/**
 * Get whether the bar is symmetric or not.
 * @param bar pointer to a bar object
 * @return true: symmetric is enabled; false: disable
 */
bool lv_bar_get_sym(lv_obj_t * bar)
{
    lv_bar_ext_t * ext = lv_obj_get_ext_attr(bar);
    return ext->sym ? true : false;
}

/**
 * Get a style of a bar
 * @param bar pointer to a bar object
 * @param type which style should be get
 * @return style pointer to a style
 */
const lv_style_t * lv_bar_get_style(const lv_obj_t * bar, lv_bar_style_t type)
{
    const lv_style_t * style = NULL;
    lv_bar_ext_t * ext = lv_obj_get_ext_attr(bar);

    switch(type) {
        case LV_BAR_STYLE_BG: style = lv_obj_get_style(bar); break;
        case LV_BAR_STYLE_INDIC: style = ext->style_indic; break;
        default: style = NULL; break;
    }

    return style;
}

/**********************
 *   STATIC FUNCTIONS
 **********************/

/**
 * Handle the drawing related tasks of the bars
 * @param bar pointer to an object
 * @param mask the object will be drawn only in this area
 * @param mode LV_DESIGN_COVER_CHK: only check if the object fully covers the 'mask_p' area
 *                                  (return 'true' if yes)
 *             LV_DESIGN_DRAW: draw the object (always return 'true')
 *             LV_DESIGN_DRAW_POST: drawing after every children are drawn
 * @param return true/false, depends on 'mode'
 */
static bool lv_bar_design(lv_obj_t * bar, const lv_area_t * mask, lv_design_mode_t mode)
{
    if(mode == LV_DESIGN_COVER_CHK) {
        /*Return false if the object is not covers the mask area*/
        return ancestor_design_f(bar, mask, mode);
    } else if(mode == LV_DESIGN_DRAW_MAIN) {
        lv_opa_t opa_scale = lv_obj_get_opa_scale(bar);

#if LV_USE_GROUP == 0
        ancestor_design_f(bar, mask, mode);
#else
        /* Draw the borders later if the bar is focused.
         * At value = 100% the indicator can cover to whole background and the focused style won't
         * be visible*/
        if(lv_obj_is_focused(bar)) {
            const lv_style_t * style_bg = lv_bar_get_style(bar, LV_BAR_STYLE_BG);
            lv_style_t style_tmp;
            lv_style_copy(&style_tmp, style_bg);
            style_tmp.body.border.width = 0;
            lv_draw_rect(&bar->coords, mask, &style_tmp, opa_scale);
        } else {
            ancestor_design_f(bar, mask, mode);
        }
#endif
        lv_bar_ext_t * ext = lv_obj_get_ext_attr(bar);

        if(ext->cur_value != ext->min_value || ext->sym ||
           ext->anim_start != LV_BAR_ANIM_STATE_INV) {
            const lv_style_t * style_indic = lv_bar_get_style(bar, LV_BAR_STYLE_INDIC);
            lv_area_t indic_area;
            lv_area_copy(&indic_area, &bar->coords);
            indic_area.x1 += style_indic->body.padding.left;
            indic_area.x2 -= style_indic->body.padding.right;
            indic_area.y1 += style_indic->body.padding.top;
            indic_area.y2 -= style_indic->body.padding.bottom;

            lv_coord_t w = lv_area_get_width(&indic_area);
            lv_coord_t h = lv_area_get_height(&indic_area);

            if(w >= h) {
                /*Horizontal*/
                if(ext->anim_state != LV_BAR_ANIM_STATE_INV) {
                    /*Calculate the coordinates of anim. start and end*/
                    lv_coord_t anim_start_x =
                        (int32_t)((int32_t)w * (ext->anim_start - ext->min_value)) /
                        (ext->max_value - ext->min_value);
                    lv_coord_t anim_end_x =
                        (int32_t)((int32_t)w * (ext->anim_end - ext->min_value)) /
                        (ext->max_value - ext->min_value);

                    /*Calculate the real position based on `anim_state` (between `anim_start` and
                     * `anim_end`)*/
                    indic_area.x2 =
                        anim_start_x +
                        (((anim_end_x - anim_start_x) * ext->anim_state) >> LV_BAR_ANIM_STATE_NORM);
                } else {
                    indic_area.x2 = (int32_t)((int32_t)w * (ext->cur_value - ext->min_value)) /
                                    (ext->max_value - ext->min_value);
                }

                indic_area.x2 = indic_area.x1 + indic_area.x2 - 1;
                if(ext->sym && ext->min_value < 0 && ext->max_value > 0) {
                    /*Calculate the coordinate of the zero point*/
                    lv_coord_t zero;
                    zero =
                        indic_area.x1 + (-ext->min_value * w) / (ext->max_value - ext->min_value);
                    if(indic_area.x2 > zero)
                        indic_area.x1 = zero;
                    else {
                        indic_area.x1 = indic_area.x2;
                        indic_area.x2 = zero;
                    }
                }
            } else {
                if(ext->anim_state != LV_BAR_ANIM_STATE_INV) {
                    /*Calculate the coordinates of anim. start and end*/
                    lv_coord_t anim_start_y =
                        (int32_t)((int32_t)h * (ext->anim_start - ext->min_value)) /
                        (ext->max_value - ext->min_value);
                    lv_coord_t anim_end_y =
                        (int32_t)((int32_t)h * (ext->anim_end - ext->min_value)) /
                        (ext->max_value - ext->min_value);

                    /*Calculate the real position based on `anim_state` (between `anim_start` and
                     * `anim_end`)*/
                    indic_area.y1 =
                        anim_start_y +
                        (((anim_end_y - anim_start_y) * ext->anim_state) >> LV_BAR_ANIM_STATE_NORM);
                } else {
                    indic_area.y1 = (int32_t)((int32_t)h * (ext->cur_value - ext->min_value)) /
                                    (ext->max_value - ext->min_value);
                }

                indic_area.y1 = indic_area.y2 - indic_area.y1 + 1;

                if(ext->sym && ext->min_value < 0 && ext->max_value > 0) {
                    /*Calculate the coordinate of the zero point*/
                    lv_coord_t zero;
                    zero =
                        indic_area.y2 - (-ext->min_value * h) / (ext->max_value - ext->min_value);
                    if(indic_area.y1 < zero)
                        indic_area.y2 = zero;
                    else {
                        indic_area.y2 = indic_area.y1;
                        indic_area.y1 = zero;
                    }
                }
            }

            /*Draw the indicator*/
            lv_draw_rect(&indic_area, mask, style_indic, opa_scale);
        }
    } else if(mode == LV_DESIGN_DRAW_POST) {
#if LV_USE_GROUP
        /*Draw the border*/
        if(lv_obj_is_focused(bar)) {
            lv_opa_t opa_scale    = lv_obj_get_opa_scale(bar);
            const lv_style_t * style_bg = lv_bar_get_style(bar, LV_BAR_STYLE_BG);
            lv_style_t style_tmp;
            lv_style_copy(&style_tmp, style_bg);
            style_tmp.body.opa          = LV_OPA_TRANSP;
            style_tmp.body.shadow.width = 0;
            lv_draw_rect(&bar->coords, mask, &style_tmp, opa_scale);
        }
#endif
    }
    return true;
}

/**
 * Signal function of the bar
 * @param bar pointer to a bar object
 * @param sign a signal type from lv_signal_t enum
 * @param param pointer to a signal specific variable
 * @return LV_RES_OK: the object is not deleted in the function; LV_RES_INV: the object is deleted
 */
static lv_res_t lv_bar_signal(lv_obj_t * bar, lv_signal_t sign, void * param)
{
    lv_res_t res;

    /* Include the ancient signal function */
    res = ancestor_signal(bar, sign, param);
    if(res != LV_RES_OK) return res;

<<<<<<< HEAD
    if(sign == LV_SIGNAL_REFR_EXT_SIZE) {
        const lv_style_t * style_indic = lv_bar_get_style(bar, LV_BAR_STYLE_INDIC);
        if(style_indic->body.shadow.width > bar->ext_size)
            bar->ext_size = style_indic->body.shadow.width;
=======
    if(sign == LV_SIGNAL_REFR_EXT_DRAW_PAD) {
        lv_style_t * style_indic = lv_bar_get_style(bar, LV_BAR_STYLE_INDIC);
        if(style_indic->body.shadow.width > bar->ext_draw_pad)
            bar->ext_draw_pad = style_indic->body.shadow.width;
>>>>>>> 5ccf3179
    } else if(sign == LV_SIGNAL_GET_TYPE) {
        lv_obj_type_t * buf = param;
        uint8_t i;
        for(i = 0; i < LV_MAX_ANCESTOR_NUM - 1; i++) { /*Find the last set data*/
            if(buf->type[i] == NULL) break;
        }
        buf->type[i] = "lv_bar";
    }

    return res;
}

static void lv_bar_animate(void * bar, int32_t value)
{
    lv_bar_ext_t * ext = lv_obj_get_ext_attr(bar);
    ext->anim_state    = value;
    lv_obj_invalidate(bar);
}

static void lv_bar_anim_ready(void * bar)
{
    lv_bar_ext_t * ext = lv_obj_get_ext_attr(bar);
    ext->anim_state    = LV_BAR_ANIM_STATE_INV;
    lv_bar_set_value(bar, ext->anim_end, false);
}

#endif<|MERGE_RESOLUTION|>--- conflicted
+++ resolved
@@ -458,17 +458,11 @@
     res = ancestor_signal(bar, sign, param);
     if(res != LV_RES_OK) return res;
 
-<<<<<<< HEAD
-    if(sign == LV_SIGNAL_REFR_EXT_SIZE) {
+
+    if(sign == LV_SIGNAL_REFR_EXT_DRAW_PAD) {
         const lv_style_t * style_indic = lv_bar_get_style(bar, LV_BAR_STYLE_INDIC);
-        if(style_indic->body.shadow.width > bar->ext_size)
-            bar->ext_size = style_indic->body.shadow.width;
-=======
-    if(sign == LV_SIGNAL_REFR_EXT_DRAW_PAD) {
-        lv_style_t * style_indic = lv_bar_get_style(bar, LV_BAR_STYLE_INDIC);
         if(style_indic->body.shadow.width > bar->ext_draw_pad)
             bar->ext_draw_pad = style_indic->body.shadow.width;
->>>>>>> 5ccf3179
     } else if(sign == LV_SIGNAL_GET_TYPE) {
         lv_obj_type_t * buf = param;
         uint8_t i;
