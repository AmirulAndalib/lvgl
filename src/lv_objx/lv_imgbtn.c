/**
 * @file lv_imgbtn.c
 *
 */

/*********************
 *      INCLUDES
 *********************/

#include "../lv_core/lv_debug.h"
#include "lv_imgbtn.h"
#include "lv_label.h"

#if LV_USE_IMGBTN != 0

/*********************
 *      DEFINES
 *********************/
#define LV_OBJX_NAME "lv_imgbtn"

/**********************
 *      TYPEDEFS
 **********************/

/**********************
 *  STATIC PROTOTYPES
 **********************/
static lv_design_res_t lv_imgbtn_design(lv_obj_t * imgbtn, const lv_area_t * clip_area, lv_design_mode_t mode);
static lv_res_t lv_imgbtn_signal(lv_obj_t * imgbtn, lv_signal_t sign, void * param);
static void refr_img(lv_obj_t * imgbtn);

/**********************
 *  STATIC VARIABLES
 **********************/
static lv_signal_cb_t ancestor_signal;
static lv_design_cb_t ancestor_design;

/**********************
 *      MACROS
 **********************/

/**********************
 *   GLOBAL FUNCTIONS
 **********************/

/**
 * Create a image button object
 * @param par pointer to an object, it will be the parent of the new image button
 * @param copy pointer to a image button object, if not NULL then the new object will be copied from
 * it
 * @return pointer to the created image button
 */
lv_obj_t * lv_imgbtn_create(lv_obj_t * par, const lv_obj_t * copy)
{
    LV_LOG_TRACE("image button create started");

    /*Create the ancestor of image button*/
    lv_obj_t * new_imgbtn = lv_btn_create(par, copy);
    LV_ASSERT_MEM(new_imgbtn);
    if(new_imgbtn == NULL) return NULL;

    /*Allocate the image button type specific extended data*/
    lv_imgbtn_ext_t * ext = lv_obj_allocate_ext_attr(new_imgbtn, sizeof(lv_imgbtn_ext_t));
    LV_ASSERT_MEM(ext);
    if(ext == NULL) return NULL;
    if(ancestor_signal == NULL) ancestor_signal = lv_obj_get_signal_cb(new_imgbtn);
    if(ancestor_design == NULL) ancestor_design = lv_obj_get_design_cb(new_imgbtn);

        /*Initialize the allocated 'ext' */
#if LV_IMGBTN_TILED == 0
    memset(ext->img_src, 0, sizeof(ext->img_src));
#else
    memset(ext->img_src_left, 0, sizeof(ext->img_src_left));
    memset(ext->img_src_mid, 0, sizeof(ext->img_src_mid));
    memset(ext->img_src_right, 0, sizeof(ext->img_src_right));
#endif

    ext->act_cf = LV_IMG_CF_UNKNOWN;

    /*The signal and design functions are not copied so set them here*/
    lv_obj_set_signal_cb(new_imgbtn, lv_imgbtn_signal);
    lv_obj_set_design_cb(new_imgbtn, lv_imgbtn_design);

    /*Init the new image button image button*/
    if(copy == NULL) {

    }
    /*Copy an existing image button*/
    else {
        lv_imgbtn_ext_t * copy_ext = lv_obj_get_ext_attr(copy);
#if LV_IMGBTN_TILED == 0
        memcpy(ext->img_src, copy_ext->img_src, sizeof(ext->img_src));
#else
        memcpy(ext->img_src_left, copy_ext->img_src_left, sizeof(ext->img_src_left));
        memcpy(ext->img_src_mid, copy_ext->img_src_mid, sizeof(ext->img_src_mid));
        memcpy(ext->img_src_right, copy_ext->img_src_right, sizeof(ext->img_src_right));
#endif
        /*Refresh the style with new signal function*/
        lv_obj_refresh_style(new_imgbtn);
    }

    LV_LOG_INFO("image button created");

    return new_imgbtn;
}

/*=====================
 * Setter functions
 *====================*/

#if LV_IMGBTN_TILED == 0
/**
 * Set images for a state of the image button
 * @param imgbtn pointer to an image button object
 * @param state for which state set the new image (from `lv_btn_state_t`) `
 * @param src pointer to an image source (a C array or path to a file)
 */
void lv_imgbtn_set_src(lv_obj_t * imgbtn, lv_btn_state_t state, const void * src)
{
    LV_ASSERT_OBJ(imgbtn, LV_OBJX_NAME);

    lv_imgbtn_ext_t * ext = lv_obj_get_ext_attr(imgbtn);

    ext->img_src[state] = src;

    refr_img(imgbtn);
}

#else
/**
 * Set images for a state of the image button
 * @param imgbtn pointer to an image button object
 * @param state for which state set the new image (from `lv_btn_state_t`) `
 * @param src_left pointer to an image source for the left side of the button (a C array or path to
 * a file)
 * @param src_mid pointer to an image source for the middle of the button (ideally 1px wide) (a C
 * array or path to a file)
 * @param src_right pointer to an image source for the right side of the button (a C array or path
 * to a file)
 */
void lv_imgbtn_set_src(lv_obj_t * imgbtn, lv_btn_state_t state, const void * src_left, const void * src_mid,
                       const void * src_right)
{
    LV_ASSERT_OBJ(imgbtn, LV_OBJX_NAME);


    if(lv_img_src_get_type(src_left) == LV_IMG_SRC_SYMBOL ||
        lv_img_src_get_type(src_mid) == LV_IMG_SRC_SYMBOL ||
        lv_img_src_get_type(src_right) == LV_IMG_SRC_SYMBOL )
    {
        LV_LOG_WARN("lv_imgbtn_set_src: symbols are not supported in tiled mode");
        return;
    }

    lv_imgbtn_ext_t * ext = lv_obj_get_ext_attr(imgbtn);

    ext->img_src_left[state] = src_left;
    ext->img_src_mid[state] = src_mid;
    ext->img_src_right[state] = src_right;

    refr_img(imgbtn);
}

#endif

/**
 * Set a style of a image button.
 * @param imgbtn pointer to image button object
 * @param type which style should be set
 * @param style pointer to a style
 */
void lv_imgbtn_set_style(lv_obj_t * imgbtn, lv_imgbtn_style_t type, const lv_style_t * style)
{
    LV_ASSERT_OBJ(imgbtn, LV_OBJX_NAME);

    lv_btn_set_style(imgbtn, type, style);
}

/*=====================
 * Getter functions
 *====================*/

#if LV_IMGBTN_TILED == 0
/**
 * Get the images in a  given state
 * @param imgbtn pointer to an image button object
 * @param state the state where to get the image (from `lv_btn_state_t`) `
 * @return pointer to an image source (a C array or path to a file)
 */
const void * lv_imgbtn_get_src(lv_obj_t * imgbtn, lv_btn_state_t state)
{
    LV_ASSERT_OBJ(imgbtn, LV_OBJX_NAME);

    lv_imgbtn_ext_t * ext = lv_obj_get_ext_attr(imgbtn);

    return ext->img_src[state];
}
#else

/**
 * Get the left image in a given state
 * @param imgbtn pointer to an image button object
 * @param state the state where to get the image (from `lv_btn_state_t`) `
 * @return pointer to the left image source (a C array or path to a file)
 */
const void * lv_imgbtn_get_src_left(lv_obj_t * imgbtn, lv_btn_state_t state)
{
    LV_ASSERT_OBJ(imgbtn, LV_OBJX_NAME);

    lv_imgbtn_ext_t * ext = lv_obj_get_ext_attr(imgbtn);

    return ext->img_src_left[state];
}

/**
 * Get the middle image in a given state
 * @param imgbtn pointer to an image button object
 * @param state the state where to get the image (from `lv_btn_state_t`) `
 * @return pointer to the middle image source (a C array or path to a file)
 */
const void * lv_imgbtn_get_src_middle(lv_obj_t * imgbtn, lv_btn_state_t state)
{
    LV_ASSERT_OBJ(imgbtn, LV_OBJX_NAME);

    lv_imgbtn_ext_t * ext = lv_obj_get_ext_attr(imgbtn);

    return ext->img_src_mid[state];
}

/**
 * Get the right image in a given state
 * @param imgbtn pointer to an image button object
 * @param state the state where to get the image (from `lv_btn_state_t`) `
 * @return pointer to the left image source (a C array or path to a file)
 */
const void * lv_imgbtn_get_src_right(lv_obj_t * imgbtn, lv_btn_state_t state)
{
    LV_ASSERT_OBJ(imgbtn, LV_OBJX_NAME);

    lv_imgbtn_ext_t * ext = lv_obj_get_ext_attr(imgbtn);

    return ext->img_src_right[state];
}

#endif

/**
 * Get style of a image button.
 * @param imgbtn pointer to image button object
 * @param type which style should be get
 * @return style pointer to the style
 */
const lv_style_t * lv_imgbtn_get_style(const lv_obj_t * imgbtn, lv_imgbtn_style_t type)
{
    LV_ASSERT_OBJ(imgbtn, LV_OBJX_NAME);

    return lv_btn_get_style(imgbtn, type);
}

/*=====================
 * Other functions
 *====================*/

/*
 * New object specific "other" functions come here
 */

/**********************
 *   STATIC FUNCTIONS
 **********************/

/**
 * Handle the drawing related tasks of the image buttons
 * @param imgbtn pointer to an object
 * @param clip_area the object will be drawn only in this area
 * @param mode LV_DESIGN_COVER_CHK: only check if the object fully covers the 'mask_p' area
 *                                  (return 'true' if yes)
 *             LV_DESIGN_DRAW: draw the object (always return 'true')
 *             LV_DESIGN_DRAW_POST: drawing after every children are drawn
 * @param return an element of `lv_design_res_t`
 */
static lv_design_res_t lv_imgbtn_design(lv_obj_t * imgbtn, const lv_area_t * clip_area, lv_design_mode_t mode)
{
    /*Return false if the object is not covers the mask_p area*/
    if(mode == LV_DESIGN_COVER_CHK) {
        lv_imgbtn_ext_t * ext = lv_obj_get_ext_attr(imgbtn);
        lv_design_res_t cover = LV_DESIGN_RES_NOT_COVER;
        if(ext->act_cf == LV_IMG_CF_TRUE_COLOR || ext->act_cf == LV_IMG_CF_RAW) {
            cover = lv_area_is_in(clip_area, &imgbtn->coords) ? LV_DESIGN_RES_COVER : LV_DESIGN_RES_NOT_COVER;
        }

        return cover;
    }
    /*Draw the object*/
    else if(mode == LV_DESIGN_DRAW_MAIN) {
        /*Just draw an image*/
        lv_imgbtn_ext_t * ext    = lv_obj_get_ext_attr(imgbtn);
        lv_btn_state_t state     = lv_imgbtn_get_state(imgbtn);
        const lv_style_t * style = lv_imgbtn_get_style(imgbtn, state);
        lv_opa_t opa_scale       = lv_obj_get_opa_scale(imgbtn);
#if LV_IMGBTN_TILED == 0
        const void * src = ext->img_src[state];
        if(lv_img_src_get_type(src) == LV_IMG_SRC_SYMBOL) {
            lv_draw_label(&imgbtn->coords, clip_area, style, opa_scale, src, LV_TXT_FLAG_NONE, NULL, LV_LABEL_TEXT_SEL_OFF, LV_LABEL_TEXT_SEL_OFF, NULL);
        } else {
            lv_draw_img(&imgbtn->coords, clip_area, src, style, opa_scale);
        }
#else
<<<<<<< HEAD
        const void * src = ext->img_src_mid[state];
        if(lv_img_src_get_type(src) == LV_IMG_SRC_SYMBOL) {
            LV_LOG_WARN("lv_imgbtn_design: SYMBOLS are not supported in tiled mode")
            return LV_DESIGN_RES_OK;
=======
        const void * src;
        src = ext->img_src_left[state];
        if(lv_img_src_get_type(src) == LV_IMG_SRC_SYMBOL) {
            LV_LOG_WARN("lv_imgbtn_design: SYMBOLS are not supported in tiled mode")
            return true;
>>>>>>> cfb72d5b
        }

        lv_img_header_t header;
        lv_area_t coords;
        lv_coord_t left_w = 0;
        lv_coord_t right_w = 0;

        if(src) {
            lv_img_decoder_get_info(src, &header);
            left_w = header.w;
            coords.x1 = imgbtn->coords.x1;
            coords.y1 = imgbtn->coords.y1;
            coords.x2 = coords.x1 + header.w - 1;
            coords.y2 = coords.y1 + header.h - 1;
            lv_draw_img(&coords, clip_area, src, style, opa_scale);
        }

        src = ext->img_src_right[state];
        if(src) {
            lv_img_decoder_get_info(src, &header);
            right_w = header.w;
            coords.x1 = imgbtn->coords.x2 - header.w + 1;
            coords.y1 = imgbtn->coords.y1;
            coords.x2 = imgbtn->coords.x2;
            coords.y2 = imgbtn->coords.y1 + header.h - 1;
            lv_draw_img(&coords, clip_area, src, style, opa_scale);
        }

        src = ext->img_src_mid[state];
        if(src) {
            lv_coord_t obj_w = lv_obj_get_width(imgbtn);
            lv_coord_t i;
            lv_img_decoder_get_info(src, &header);

            coords.x1 = imgbtn->coords.x1 + left_w;
            coords.y1 = imgbtn->coords.y1;
            coords.x2 = coords.x1 + header.w - 1;
            coords.y2 = imgbtn->coords.y1 + header.h - 1;

            for(i = 0; i < obj_w - right_w - left_w; i += header.w) {
                lv_draw_img(&coords, clip_area, src, style, opa_scale);
                coords.x1 = coords.x2 + 1;
                coords.x2 += header.w;
            }
        }

#endif

    }
    /*Post draw when the children are drawn*/
    else if(mode == LV_DESIGN_DRAW_POST) {
    }

    return LV_DESIGN_RES_OK;
}

/**
 * Signal function of the image button
 * @param imgbtn pointer to a image button object
 * @param sign a signal type from lv_signal_t enum
 * @param param pointer to a signal specific variable
 * @return LV_RES_OK: the object is not deleted in the function; LV_RES_INV: the object is deleted
 */
static lv_res_t lv_imgbtn_signal(lv_obj_t * imgbtn, lv_signal_t sign, void * param)
{
    lv_res_t res;

    /* Include the ancient signal function */
    res = ancestor_signal(imgbtn, sign, param);
    if(res != LV_RES_OK) return res;
    if(sign == LV_SIGNAL_GET_TYPE) return lv_obj_handle_get_type_signal(param, LV_OBJX_NAME);

    if(sign == LV_SIGNAL_STYLE_CHG) {
        /* If the style changed then the button was clicked, released etc. so probably the state was
         * changed as well Set the new image for the new state.*/
        refr_img(imgbtn);
    } else if(sign == LV_SIGNAL_CLEANUP) {
        /*Nothing to cleanup. (No dynamically allocated memory in 'ext')*/
    }

    return res;
}

static void refr_img(lv_obj_t * imgbtn)
{
    lv_imgbtn_ext_t * ext = lv_obj_get_ext_attr(imgbtn);
    lv_btn_state_t state  = lv_imgbtn_get_state(imgbtn);
    lv_img_header_t header;

#if LV_IMGBTN_TILED == 0
    const void * src = ext->img_src[state];
#else
    const void * src = ext->img_src_mid[state];
#endif

    lv_res_t info_res = LV_RES_OK;
    if(lv_img_src_get_type(src) == LV_IMG_SRC_SYMBOL) {
        const lv_style_t * style = ext->btn.styles[state];
        header.h = lv_font_get_line_height(style->text.font);
        header.w = lv_txt_get_width(src, strlen(src), style->text.font, style->text.letter_space, LV_TXT_FLAG_NONE);
        header.always_zero = 0;
        header.cf = LV_IMG_CF_ALPHA_1BIT;
    } else {
        info_res = lv_img_decoder_get_info(src, &header);
    }

    if(info_res == LV_RES_OK) {
        ext->act_cf = header.cf;
#if LV_IMGBTN_TILED == 0
        lv_obj_set_size(imgbtn, header.w, header.h);
#else
        lv_obj_set_height(imgbtn, header.h);
#endif
    } else {
        ext->act_cf = LV_IMG_CF_UNKNOWN;
    }

    lv_obj_invalidate(imgbtn);
}

#endif<|MERGE_RESOLUTION|>--- conflicted
+++ resolved
@@ -306,18 +306,10 @@
             lv_draw_img(&imgbtn->coords, clip_area, src, style, opa_scale);
         }
 #else
-<<<<<<< HEAD
         const void * src = ext->img_src_mid[state];
         if(lv_img_src_get_type(src) == LV_IMG_SRC_SYMBOL) {
             LV_LOG_WARN("lv_imgbtn_design: SYMBOLS are not supported in tiled mode")
             return LV_DESIGN_RES_OK;
-=======
-        const void * src;
-        src = ext->img_src_left[state];
-        if(lv_img_src_get_type(src) == LV_IMG_SRC_SYMBOL) {
-            LV_LOG_WARN("lv_imgbtn_design: SYMBOLS are not supported in tiled mode")
-            return true;
->>>>>>> cfb72d5b
         }
 
         lv_img_header_t header;
