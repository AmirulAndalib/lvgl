--- conflicted
+++ resolved
@@ -717,14 +717,11 @@
 
     has_com = _lv_area_intersect(&ca, &a, clip);
     if(has_com && _lv_area_is_in(&a, &bg_coords, r_bg) == false) {
-<<<<<<< HEAD
-        if(simple_mode) ca.x1 = LV_MAX(ca.x1, coords->x2);
-=======
         /*Avoid overlap in the middle with large radius*/
         if(ca.x1 <= w_half) ca.x1 = w_half + 1;
 
-        if(simple_mode) ca.x1 = LV_MATH_MAX(ca.x1, coords->x2);
->>>>>>> a4c33bb1
+        if(simple_mode) ca.x1 = LV_MAX(ca.x1, coords->x2);
+
         /*Draw horizontal lines*/
         lv_coord_t w = lv_area_get_width(&ca);
         if(w > 0) {
@@ -849,14 +846,10 @@
 
     has_com = _lv_area_intersect(&ca, &a, clip);
     if(has_com && _lv_area_is_in(&a, &bg_coords, r_bg) == false) {
-<<<<<<< HEAD
-        if(simple_mode) ca.x2 = LV_MIN(coords->x1, ca.x2);
-=======
         /*Avoid overlap in the middle with large radius*/
         if(ca.x2 > w_half) ca.x2 = w_half;
 
-        if(simple_mode) ca.x2 = LV_MATH_MIN(coords->x1, ca.x2);
->>>>>>> a4c33bb1
+        if(simple_mode) ca.x2 = LV_MIN(coords->x1, ca.x2);
         /*Draw vertical lines*/
         lv_coord_t w = lv_area_get_width(&ca);
         if(w > 0) {
@@ -894,14 +887,11 @@
 
     has_com = _lv_area_intersect(&ca, &a, clip);
     if(has_com && _lv_area_is_in(&a, &bg_coords, r_bg) == false) {
-<<<<<<< HEAD
-        if(simple_mode) ca.y2 = LV_MIN(ca.y2, coords->y1);
-=======
         /*Avoid overlap in the middle with large radius*/
         if(ca.y2 > h_half) ca.y2 = h_half;
 
-        if(simple_mode) ca.y2 = LV_MATH_MIN(ca.y2, coords->y1);
->>>>>>> a4c33bb1
+        if(simple_mode) ca.y2 = LV_MIN(ca.y2, coords->y1);
+
         /*Draw horizontal lines*/
         lv_coord_t w = lv_area_get_width(&ca);
         lv_coord_t h = lv_area_get_height(&ca);
@@ -942,14 +932,11 @@
 
     has_com = _lv_area_intersect(&ca, &a, clip);
     if(has_com && _lv_area_is_in(&a, &bg_coords, r_bg) == false) {
-<<<<<<< HEAD
-        if(simple_mode) ca.y1 = LV_MAX(ca.y1, coords->y2);
-=======
         /*Avoid overlap in the middle with large radius*/
         if(ca.y1 <= h_half) ca.y1 = h_half + 1;
 
-        if(simple_mode) ca.y1 = LV_MATH_MAX(ca.y1, coords->y2);
->>>>>>> a4c33bb1
+        if(simple_mode) ca.y1 = LV_MAX(ca.y1, coords->y2);
+
         /*Draw horizontal lines*/
         lv_coord_t w = lv_area_get_width(&ca);
         lv_coord_t h = lv_area_get_height(&ca);
