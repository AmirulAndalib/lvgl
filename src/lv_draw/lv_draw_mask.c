/**
 * @file lv_mask.c
 *
 */

/*********************
 *      INCLUDES
 *********************/
#include "lv_draw_mask.h"
#include "../lv_misc/lv_math.h"
#include "../lv_misc/lv_log.h"
#include "../lv_misc/lv_debug.h"
#include "../lv_misc/lv_gc.h"

/*********************
 *      DEFINES
 *********************/

/**********************
 *      TYPEDEFS
 **********************/

/**********************
 *  STATIC PROTOTYPES
 **********************/
LV_ATTRIBUTE_FAST_MEM static lv_draw_mask_res_t lv_draw_mask_line(lv_opa_t * mask_buf, lv_coord_t abs_x,
                                                                  lv_coord_t abs_y, lv_coord_t len,
                                                                  lv_draw_mask_line_param_t * param);
LV_ATTRIBUTE_FAST_MEM static lv_draw_mask_res_t lv_draw_mask_radius(lv_opa_t * mask_buf, lv_coord_t abs_x,
                                                                    lv_coord_t abs_y, lv_coord_t len,
                                                                    lv_draw_mask_radius_param_t * param);
LV_ATTRIBUTE_FAST_MEM static lv_draw_mask_res_t lv_draw_mask_angle(lv_opa_t * mask_buf, lv_coord_t abs_x,
                                                                   lv_coord_t abs_y, lv_coord_t len,
                                                                   lv_draw_mask_angle_param_t * param);
LV_ATTRIBUTE_FAST_MEM static lv_draw_mask_res_t lv_draw_mask_fade(lv_opa_t * mask_buf, lv_coord_t abs_x,
                                                                  lv_coord_t abs_y, lv_coord_t len,
                                                                  lv_draw_mask_fade_param_t * param);
LV_ATTRIBUTE_FAST_MEM static lv_draw_mask_res_t lv_draw_mask_map(lv_opa_t * mask_buf, lv_coord_t abs_x,
                                                                 lv_coord_t abs_y, lv_coord_t len,
                                                                 lv_draw_mask_map_param_t * param);

LV_ATTRIBUTE_FAST_MEM static lv_draw_mask_res_t line_mask_flat(lv_opa_t * mask_buf, lv_coord_t abs_x, lv_coord_t abs_y,
                                                               lv_coord_t len,
                                                               lv_draw_mask_line_param_t * p);
LV_ATTRIBUTE_FAST_MEM static lv_draw_mask_res_t line_mask_steep(lv_opa_t * mask_buf, lv_coord_t abs_x, lv_coord_t abs_y,
                                                                lv_coord_t len,
                                                                lv_draw_mask_line_param_t * p);

LV_ATTRIBUTE_FAST_MEM static inline lv_opa_t mask_mix(lv_opa_t mask_act, lv_opa_t mask_new);
LV_ATTRIBUTE_FAST_MEM static inline void sqrt_approx(lv_sqrt_res_t * q, lv_sqrt_res_t * ref, uint32_t x);

/**********************
 *  STATIC VARIABLES
 **********************/

/**********************
 *      MACROS
 **********************/

/**********************
 *   GLOBAL FUNCTIONS
 **********************/

/**
 * Add a draw mask. Everything drawn after it (until removing the mask) will be affected by the mask.
 * @param param an initialized mask parameter. Only the pointer is saved.
 * @param custom_id a custom pointer to identify the mask. Used in `lv_draw_mask_remove_custom`.
 * @return the an integer, the ID of the mask. Can be used in `lv_draw_mask_remove_id`.
 */
int16_t lv_draw_mask_add(void * param, void * custom_id)
{
    /*Look for a free entry*/
    uint8_t i;
    for(i = 0; i < _LV_MASK_MAX_NUM; i++) {
        if(LV_GC_ROOT(_lv_draw_mask_list[i]).param == NULL) break;
    }

    if(i >= _LV_MASK_MAX_NUM) {
        LV_LOG_WARN("lv_mask_add: no place to add the mask");
        return LV_MASK_ID_INV;
    }

    LV_GC_ROOT(_lv_draw_mask_list[i]).param = param;
    LV_GC_ROOT(_lv_draw_mask_list[i]).custom_id = custom_id;

    return i;
}

/**
 * Apply the added buffers on a line. Used internally by the library's drawing routines.
 * @param mask_buf store the result mask here. Has to be `len` byte long. Should be initialized with `0xFF`.
 * @param abs_x absolute X coordinate where the line to calculate start
 * @param abs_y absolute Y coordinate where the line to calculate start
 * @param len length of the line to calculate (in pixel count)
 * @return One of these values:
 * - `LV_DRAW_MASK_RES_FULL_TRANSP`: the whole line is transparent. `mask_buf` is not set to zero
 * - `LV_DRAW_MASK_RES_FULL_COVER`: the whole line is fully visible. `mask_buf` is unchanged
 * - `LV_DRAW_MASK_RES_CHANGED`: `mask_buf` has changed, it shows the desired opacity of each pixel in the given line
 */
LV_ATTRIBUTE_FAST_MEM lv_draw_mask_res_t lv_draw_mask_apply(lv_opa_t * mask_buf, lv_coord_t abs_x, lv_coord_t abs_y,
                                                            lv_coord_t len)
{
    bool changed = false;
    lv_draw_mask_common_dsc_t * dsc;

    _lv_draw_mask_saved_t * m = LV_GC_ROOT(_lv_draw_mask_list);

    while(m->param) {
        dsc = m->param;
        lv_draw_mask_res_t res = LV_DRAW_MASK_RES_FULL_COVER;
        res = dsc->cb(mask_buf, abs_x, abs_y, len, (void *)m->param);
        if(res == LV_DRAW_MASK_RES_TRANSP) return LV_DRAW_MASK_RES_TRANSP;
        else if(res == LV_DRAW_MASK_RES_CHANGED) changed = true;

        m++;
    }

    return changed ? LV_DRAW_MASK_RES_CHANGED : LV_DRAW_MASK_RES_FULL_COVER;
}

/**
 * Remove a mask with a given ID
 * @param id the ID of the mask.  Returned by `lv_draw_mask_add`
 * @return the parameter of the removed mask.
 * If more masks have `custom_id` ID then the last mask's parameter will be returned
 */
void * lv_draw_mask_remove_id(int16_t id)
{
    void * p = NULL;

    if(id != LV_MASK_ID_INV) {
        p = LV_GC_ROOT(_lv_draw_mask_list[id]).param;
        LV_GC_ROOT(_lv_draw_mask_list[id]).param = NULL;
        LV_GC_ROOT(_lv_draw_mask_list[id]).custom_id = NULL;
    }

    return p;
}

/**
 * Remove all mask with a given custom ID
 * @param custom_id a pointer used in `lv_draw_mask_add`
 * @return return the parameter of the removed mask.
 * If more masks have `custom_id` ID then the last mask's parameter will be returned
 */
void * lv_draw_mask_remove_custom(void * custom_id)
{
    void * p = NULL;
    uint8_t i;
    for(i = 0; i < _LV_MASK_MAX_NUM; i++) {
        if(LV_GC_ROOT(_lv_draw_mask_list[i]).custom_id == custom_id) {
            p = LV_GC_ROOT(_lv_draw_mask_list[i]).param;
            LV_GC_ROOT(_lv_draw_mask_list[i]).param = NULL;
            LV_GC_ROOT(_lv_draw_mask_list[i]).custom_id = NULL;
        }
    }
    return p;
}

/**
 * Count the currently added masks
 * @return number of active masks
 */
LV_ATTRIBUTE_FAST_MEM uint8_t lv_draw_mask_get_cnt(void)
{
    uint8_t cnt = 0;
    uint8_t i;
    for(i = 0; i < _LV_MASK_MAX_NUM; i++) {
        if(LV_GC_ROOT(_lv_draw_mask_list[i]).param) cnt++;
    }
    return cnt;
}

/**
 *Initialize a line mask from two points.
 * @param param pointer to a `lv_draw_mask_param_t` to initialize
 * @param p1x X coordinate of the first point of the line
 * @param p1y Y coordinate of the first point of the line
 * @param p2x X coordinate of the second point of the line
 * @param p2y y coordinate of the second point of the line
 * @param side and element of `lv_draw_mask_line_side_t` to describe which side to keep.
 * With `LV_DRAW_MASK_LINE_SIDE_LEFT/RIGHT` and horizontal line all pixels are kept
 * With `LV_DRAW_MASK_LINE_SIDE_TOP/BOTTOM` and vertical line all pixels are kept
 */
void lv_draw_mask_line_points_init(lv_draw_mask_line_param_t * param, lv_coord_t p1x, lv_coord_t p1y, lv_coord_t p2x,
                                   lv_coord_t p2y, lv_draw_mask_line_side_t side)
{
    lv_memset_00(param, sizeof(lv_draw_mask_line_param_t));

    if(p1y > p2y) {
        lv_coord_t t;
        t = p2x;
        p2x = p1x;
        p1x = t;

        t = p2y;
        p2y = p1y;
        p1y = t;
    }

    param->cfg.p1.x = p1x;
    param->cfg.p1.y = p1y;
    param->cfg.p2.x = p2x;
    param->cfg.p2.y = p2y;
    param->cfg.side = side;

    param->origo.x = p1x;
    param->origo.y = p1y;
    param->flat = (LV_ABS(p2x - p1x) > LV_ABS(p2y - p1y)) ? 1 : 0;
    param->yx_steep = 0;
    param->xy_steep = 0;
    param->dsc.cb = (lv_draw_mask_xcb_t)lv_draw_mask_line;
    param->dsc.type = LV_DRAW_MASK_TYPE_LINE;

    int32_t dx = p2x - p1x;
    int32_t dy = p2y - p1y;

    if(param->flat) {
        /*Normalize the steep. Delta x should be relative to delta x = 1024*/
        int32_t m;

        if(dx) {
            m = (1 << 20) / dx;  /*m is multiplier to normalize y (upscaled by 1024)*/
            param->yx_steep = (m * dy) >> 10;
        }

        if(dy) {
            m = (1 << 20) / dy;  /*m is multiplier to normalize x (upscaled by 1024)*/
            param->xy_steep = (m * dx) >> 10;
        }
        param->steep = param->yx_steep;
    }
    else {
        /*Normalize the steep. Delta y should be relative to delta x = 1024*/
        int32_t m;

        if(dy) {
            m = (1 << 20) / dy;  /*m is multiplier to normalize x (upscaled by 1024)*/
            param->xy_steep = (m * dx) >> 10;
        }

        if(dx) {
            m = (1 << 20) / dx;  /*m is multiplier to normalize x (upscaled by 1024)*/
            param->yx_steep = (m * dy) >> 10;
        }
        param->steep = param->xy_steep;
    }

    if(param->cfg.side == LV_DRAW_MASK_LINE_SIDE_LEFT) param->inv = 0;
    else if(param->cfg.side == LV_DRAW_MASK_LINE_SIDE_RIGHT) param->inv = 1;
    else if(param->cfg.side == LV_DRAW_MASK_LINE_SIDE_TOP) {
        if(param->steep > 0) param->inv = 1;
        else param->inv = 0;
    }
    else if(param->cfg.side == LV_DRAW_MASK_LINE_SIDE_BOTTOM) {
        if(param->steep > 0) param->inv = 0;
        else param->inv = 1;
    }

    param->spx = param->steep >> 2;
    if(param->steep < 0) param->spx = -param->spx;
}

/**
 *Initialize a line mask from a point and an angle.
 * @param param pointer to a `lv_draw_mask_param_t` to initialize
 * @param px X coordinate of a point of the line
 * @param py X coordinate of a point of the line
 * @param angle right 0 deg, bottom: 90
 * @param side and element of `lv_draw_mask_line_side_t` to describe which side to keep.
 * With `LV_DRAW_MASK_LINE_SIDE_LEFT/RIGHT` and horizontal line all pixels are kept
 * With `LV_DRAW_MASK_LINE_SIDE_TOP/BOTTOM` and vertical line all pixels are kept
 */
void lv_draw_mask_line_angle_init(lv_draw_mask_line_param_t * param, lv_coord_t p1x, lv_coord_t py, int16_t angle,
                                  lv_draw_mask_line_side_t side)
{
    /* Find an optimal degree.
     * lv_mask_line_points_init will swap the points to keep the smaller y in p1
     * Theoretically a line with `angle` or `angle+180` is the same only the points are swapped
     * Find the degree which keeps the origo in place */
    if(angle > 180) angle -= 180; /*> 180 will swap the origo*/

    int32_t p2x;
    int32_t p2y;

    p2x = (lv_trigo_sin(angle + 90) >> 5) + p1x;
    p2y = (lv_trigo_sin(angle) >> 5) + py;

    lv_draw_mask_line_points_init(param, p1x, py, p2x, p2y, side);
}

/**
 * Initialize an angle mask.
 * @param param pointer to a `lv_draw_mask_param_t` to initialize
 * @param vertex_x X coordinate of the angle vertex (absolute coordinates)
 * @param vertex_y Y coordinate of the angle vertex (absolute coordinates)
 * @param start_angle start angle in degrees. 0 deg on the right, 90 deg, on the bottom
 * @param end_angle end angle
 */
void lv_draw_mask_angle_init(lv_draw_mask_angle_param_t * param, lv_coord_t vertex_x, lv_coord_t vertex_y,
                             lv_coord_t start_angle, lv_coord_t end_angle)
{
    lv_draw_mask_line_side_t start_side;
    lv_draw_mask_line_side_t end_side;

    /* Constrain the input angles */
    if(start_angle < 0)
        start_angle = 0;
    else if(start_angle > 359)
        start_angle = 359;

    if(end_angle < 0)
        end_angle = 0;
    else if(end_angle > 359)
        end_angle = 359;

    if(end_angle < start_angle) {
        param->delta_deg = 360 - start_angle + end_angle;
    }
    else {
        param->delta_deg = LV_ABS(end_angle - start_angle);
    }

    param->cfg.start_angle = start_angle;
    param->cfg.end_angle = end_angle;
    param->cfg.vertex_p.x = vertex_x;
    param->cfg.vertex_p.y = vertex_y;
    param->dsc.cb = (lv_draw_mask_xcb_t)lv_draw_mask_angle;
    param->dsc.type = LV_DRAW_MASK_TYPE_ANGLE;

    if(start_angle >= 0 && start_angle < 180) {
        start_side = LV_DRAW_MASK_LINE_SIDE_LEFT;
    }
    else if(start_angle >= 180 && start_angle < 360) {
        start_side = LV_DRAW_MASK_LINE_SIDE_RIGHT;
    }
    else {
        LV_DEBUG_ASSERT(false, "Unexpected start_angle", start_angle);
        return;
    }

    if(end_angle >= 0 && end_angle < 180) {
        end_side = LV_DRAW_MASK_LINE_SIDE_RIGHT;
    }
    else if(end_angle >= 180 && end_angle < 360) {
        end_side = LV_DRAW_MASK_LINE_SIDE_LEFT;
    }
    else {
        LV_DEBUG_ASSERT(false, "Unexpected end_angle", end_angle);
        return;
    }

    lv_draw_mask_line_angle_init(&param->start_line, vertex_x, vertex_y, start_angle, start_side);
    lv_draw_mask_line_angle_init(&param->end_line, vertex_x, vertex_y, end_angle, end_side);
}

/**
 * Initialize a fade mask.
 * @param param param pointer to a `lv_draw_mask_param_t` to initialize
 * @param rect coordinates of the rectangle to affect (absolute coordinates)
 * @param radius radius of the rectangle
 * @param inv: true: keep the pixels inside the rectangle; keep the pixels outside of the rectangle
 */
void lv_draw_mask_radius_init(lv_draw_mask_radius_param_t * param, const lv_area_t * rect, lv_coord_t radius, bool inv)
{
    lv_coord_t w = lv_area_get_width(rect);
    lv_coord_t h = lv_area_get_height(rect);
    int32_t short_side = LV_MIN(w, h);
    if(radius > short_side >> 1) radius = short_side >> 1;

    lv_area_copy(&param->cfg.rect, rect);
    param->cfg.radius = radius;
    param->cfg.outer = inv ? 1 : 0;
    param->dsc.cb = (lv_draw_mask_xcb_t)lv_draw_mask_radius;
    param->dsc.type = LV_DRAW_MASK_TYPE_RADIUS;
    param->y_prev = INT32_MIN;
    param->y_prev_x.f = 0;
    param->y_prev_x.i = 0;
}

/**
 * Initialize a fade mask.
 * @param param pointer to a `lv_draw_mask_param_t` to initialize
 * @param coords coordinates of the area to affect (absolute coordinates)
 * @param opa_top opacity on the top
 * @param y_top at which coordinate start to change to opacity to `opa_bottom`
 * @param opa_bottom opacity at the bottom
 * @param y_bottom at which coordinate reach `opa_bottom`.
 */
void lv_draw_mask_fade_init(lv_draw_mask_fade_param_t * param, const lv_area_t * coords, lv_opa_t opa_top,
                            lv_coord_t y_top,
                            lv_opa_t opa_bottom, lv_coord_t y_bottom)
{
    lv_area_copy(&param->cfg.coords, coords);
    param->cfg.opa_top = opa_top;
    param->cfg.opa_bottom = opa_bottom;
    param->cfg.y_top = y_top;
    param->cfg.y_bottom = y_bottom;
    param->dsc.cb = (lv_draw_mask_xcb_t)lv_draw_mask_fade;
    param->dsc.type = LV_DRAW_MASK_TYPE_FADE;
}

/**
 * Initialize a map mask.
 * @param param pointer to a `lv_draw_mask_param_t` to initialize
 * @param coords coordinates of the map (absolute coordinates)
 * @param map array of bytes with the mask values
 */
void lv_draw_mask_map_init(lv_draw_mask_map_param_t * param, const lv_area_t * coords, const lv_opa_t * map)
{
    lv_area_copy(&param->cfg.coords, coords);
    param->cfg.map = map;
    param->dsc.cb = (lv_draw_mask_xcb_t)lv_draw_mask_map;
    param->dsc.type = LV_DRAW_MASK_TYPE_MAP;
}

/**********************
 *   STATIC FUNCTIONS
 **********************/

LV_ATTRIBUTE_FAST_MEM static lv_draw_mask_res_t lv_draw_mask_line(lv_opa_t * mask_buf, lv_coord_t abs_x,
                                                                  lv_coord_t abs_y, lv_coord_t len,
                                                                  lv_draw_mask_line_param_t * p)
{
    /*Make to points relative to the vertex*/
    abs_y -= p->origo.y;
    abs_x -= p->origo.x;

    /*Handle special cases*/
    if(p->steep == 0) {
        /*Horizontal*/
        if(p->flat) {
            /*Non sense: Can't be on the right/left of a horizontal line*/
            if(p->cfg.side == LV_DRAW_MASK_LINE_SIDE_LEFT ||
               p->cfg.side == LV_DRAW_MASK_LINE_SIDE_RIGHT) return LV_DRAW_MASK_RES_FULL_COVER;
            else if(p->cfg.side == LV_DRAW_MASK_LINE_SIDE_TOP && abs_y + 1 < 0) return LV_DRAW_MASK_RES_FULL_COVER;
            else if(p->cfg.side == LV_DRAW_MASK_LINE_SIDE_BOTTOM && abs_y > 0) return LV_DRAW_MASK_RES_FULL_COVER;
            else {
                return LV_DRAW_MASK_RES_TRANSP;
            }
        }
        /*Vertical*/
        else {
            /*Non sense: Can't be on the top/bottom of a vertical line*/
            if(p->cfg.side == LV_DRAW_MASK_LINE_SIDE_TOP ||
               p->cfg.side == LV_DRAW_MASK_LINE_SIDE_BOTTOM) return LV_DRAW_MASK_RES_FULL_COVER;
            else if(p->cfg.side == LV_DRAW_MASK_LINE_SIDE_RIGHT && abs_x > 0) return LV_DRAW_MASK_RES_FULL_COVER;
            else if(p->cfg.side == LV_DRAW_MASK_LINE_SIDE_LEFT) {
                if(abs_x + len < 0) return LV_DRAW_MASK_RES_FULL_COVER;
                else {
                    int32_t k = - abs_x;
                    if(k < 0) return LV_DRAW_MASK_RES_TRANSP;
<<<<<<< HEAD
                    if(k >= 0 && k < len) lv_memset_00(&mask_buf[k], len - k);
                    return  LV_DRAW_MASK_RES_CHANGED;
=======
                    if(k >= 0 && k < len) _lv_memset_00(&mask_buf[k], len - k);
                    return LV_DRAW_MASK_RES_CHANGED;
>>>>>>> eaacde67
                }
            }
            else {
                if(abs_x + len < 0) return LV_DRAW_MASK_RES_TRANSP;
                else {
                    int32_t k = - abs_x;
                    if(k < 0) k = 0;
                    if(k >= len) return LV_DRAW_MASK_RES_TRANSP;
<<<<<<< HEAD
                    else if(k >= 0 && k < len) lv_memset_00(&mask_buf[0], k);
                    return  LV_DRAW_MASK_RES_CHANGED;
=======
                    else if(k >= 0 && k < len) _lv_memset_00(&mask_buf[0], k);
                    return LV_DRAW_MASK_RES_CHANGED;
>>>>>>> eaacde67
                }
            }
        }
    }

    lv_draw_mask_res_t res;
    if(p->flat) {
        res = line_mask_flat(mask_buf, abs_x, abs_y, len, p);
    }
    else {
        res = line_mask_steep(mask_buf, abs_x, abs_y, len, p);
    }

    return res;
}

LV_ATTRIBUTE_FAST_MEM static lv_draw_mask_res_t line_mask_flat(lv_opa_t * mask_buf, lv_coord_t abs_x, lv_coord_t abs_y,
                                                               lv_coord_t len,
                                                               lv_draw_mask_line_param_t * p)
{
    int32_t y_at_x;
    y_at_x = (int32_t)((int32_t)p->yx_steep * abs_x) >> 10;

    if(p->yx_steep > 0) {
        if(y_at_x > abs_y) {
            if(p->inv) {
                return LV_DRAW_MASK_RES_FULL_COVER;
            }
            else {
                return LV_DRAW_MASK_RES_TRANSP;
            }
        }
    }
    else {
        if(y_at_x < abs_y) {
            if(p->inv) {
                return LV_DRAW_MASK_RES_FULL_COVER;
            }
            else {
                return LV_DRAW_MASK_RES_TRANSP;
            }
        }
    }

    /* At the end of the mask if the limit line is smaller then the mask's y.
     * Then the mask is in the "good" area*/
    y_at_x = (int32_t)((int32_t)p->yx_steep * (abs_x + len)) >> 10;
    if(p->yx_steep > 0) {
        if(y_at_x < abs_y) {
            if(p->inv) {
                return LV_DRAW_MASK_RES_TRANSP;
            }
            else {
                return LV_DRAW_MASK_RES_FULL_COVER;
            }
        }
    }
    else {
        if(y_at_x > abs_y) {
            if(p->inv) {
                return LV_DRAW_MASK_RES_TRANSP;
            }
            else {
                return LV_DRAW_MASK_RES_FULL_COVER;
            }
        }
    }

    int32_t xe;
    if(p->yx_steep > 0) xe = ((abs_y << 8) * p->xy_steep) >> 10;
    else xe = (((abs_y + 1) << 8) * p->xy_steep) >> 10;

    int32_t xei = xe >> 8;
    int32_t xef = xe & 0xFF;

    int32_t px_h;
    if(xef == 0) px_h = 255;
    else px_h = 255 - (((255 - xef) * p->spx) >> 8);
    int32_t k = xei - abs_x;
    lv_opa_t m;

    if(xef) {
        if(k >= 0 && k < len) {
            m = 255 - (((255 - xef) * (255 - px_h)) >> 9);
            if(p->inv) m = 255 - m;
            mask_buf[k] = mask_mix(mask_buf[k], m);
        }
        k++;
    }

    while(px_h > p->spx) {
        if(k >= 0 && k < len) {
            m = px_h - (p->spx >> 1);
            if(p->inv) m = 255 - m;
            mask_buf[k] = mask_mix(mask_buf[k], m);
        }
        px_h -= p->spx;
        k++;
        if(k >= len) break;
    }

    if(k < len && k >= 0) {
        int32_t x_inters = (px_h * p->xy_steep) >> 10;
        m = (x_inters * px_h) >> 9;
        if(p->yx_steep < 0) m = 255 - m;
        if(p->inv) m = 255 - m;
        mask_buf[k] = mask_mix(mask_buf[k], m);
    }

    if(p->inv) {
        k = xei - abs_x;
        if(k > len) {
            return LV_DRAW_MASK_RES_TRANSP;
        }
        if(k >= 0) {
            lv_memset_00(&mask_buf[0], k);
        }
    }
    else {
        k++;
        if(k < 0) {
            return LV_DRAW_MASK_RES_TRANSP;
        }
        if(k <= len) {
            lv_memset_00(&mask_buf[k], len - k);
        }
    }

    return LV_DRAW_MASK_RES_CHANGED;
}

LV_ATTRIBUTE_FAST_MEM static lv_draw_mask_res_t line_mask_steep(lv_opa_t * mask_buf, lv_coord_t abs_x, lv_coord_t abs_y,
                                                                lv_coord_t len,
                                                                lv_draw_mask_line_param_t * p)
{
    int32_t k;
    int32_t x_at_y;
    /* At the beginning of the mask if the limit line is greater then the mask's y.
     * Then the mask is in the "wrong" area*/
    x_at_y = (int32_t)((int32_t)p->xy_steep * abs_y) >> 10;
    if(p->xy_steep > 0) x_at_y++;
    if(x_at_y < abs_x) {
        if(p->inv) {
            return LV_DRAW_MASK_RES_FULL_COVER;
        }
        else {
            return LV_DRAW_MASK_RES_TRANSP;
        }
    }

    /* At the end of the mask if the limit line is smaller then the mask's y.
     * Then the mask is in the "good" area*/
    x_at_y = (int32_t)((int32_t)p->xy_steep * (abs_y)) >> 10;
    if(x_at_y > abs_x + len) {
        if(p->inv) {
            return LV_DRAW_MASK_RES_TRANSP;
        }
        else {
            return LV_DRAW_MASK_RES_FULL_COVER;
        }
    }

    /*X start*/
    int32_t xs = ((abs_y << 8) * p->xy_steep) >> 10;
    int32_t xsi = xs >> 8;
    int32_t xsf = xs & 0xFF;

    /*X end*/
    int32_t xe = (((abs_y + 1) << 8) * p->xy_steep) >> 10;
    int32_t xei = xe >> 8;
    int32_t xef = xe & 0xFF;

    lv_opa_t m;

    k = xsi - abs_x;
    if(xsi != xei && (p->xy_steep < 0 && xsf == 0)) {
        xsf = 0xFF;
        xsi = xei;
        k--;
    }

    if(xsi == xei) {
        if(k >= 0 && k < len) {
            m = (xsf + xef) >> 1;
            if(p->inv) m = 255 - m;
            mask_buf[k] = mask_mix(mask_buf[k], m);
        }
        k++;

        if(p->inv) {
            k = xsi - abs_x;
            if(k >= len) {
                return LV_DRAW_MASK_RES_TRANSP;
            }
            if(k >= 0) lv_memset_00(&mask_buf[0], k);

        }
        else {
            if(k > len) k = len;
            if(k == 0) return LV_DRAW_MASK_RES_TRANSP;
            else if(k > 0) lv_memset_00(&mask_buf[k],  len - k);
        }

    }
    else {
        int32_t y_inters;
        if(p->xy_steep < 0) {
            y_inters = (xsf * (-p->yx_steep)) >> 10;
            if(k >= 0 && k < len) {
                m = (y_inters * xsf) >> 9;
                if(p->inv) m = 255 - m;
                mask_buf[k] = mask_mix(mask_buf[k], m);
            }
            k--;

            int32_t x_inters = ((255 - y_inters) * (-p->xy_steep)) >> 10;

            if(k >= 0 && k < len) {
                m = 255 - (((255 - y_inters) * x_inters) >> 9);
                if(p->inv) m = 255 - m;
                mask_buf[k] = mask_mix(mask_buf[k], m);
            }

            k += 2;

            if(p->inv) {
                k = xsi - abs_x - 1;

                if(k > len) k = len;
                else if(k > 0) lv_memset_00(&mask_buf[0],  k);

            }
            else {
                if(k > len) return LV_DRAW_MASK_RES_FULL_COVER;
                if(k >= 0) lv_memset_00(&mask_buf[k],  len - k);
            }

        }
        else {
            y_inters = ((255 - xsf) * p->yx_steep) >> 10;
            if(k >= 0 && k < len) {
                m = 255 - ((y_inters * (255 - xsf)) >> 9);
                if(p->inv) m = 255 - m;
                mask_buf[k] = mask_mix(mask_buf[k], m);
            }

            k++;

            int32_t x_inters = ((255 - y_inters) * p->xy_steep) >> 10;
            if(k >= 0 && k < len) {
                m = ((255 - y_inters) * x_inters) >> 9;
                if(p->inv) m = 255 - m;
                mask_buf[k] = mask_mix(mask_buf[k], m);
            }
            k++;

            if(p->inv) {
                k = xsi - abs_x;
                if(k > len)  return LV_DRAW_MASK_RES_TRANSP;
                if(k >= 0) lv_memset_00(&mask_buf[0],  k);

            }
            else {
                if(k > len) k = len;
                if(k == 0) return LV_DRAW_MASK_RES_TRANSP;
                else if(k > 0) lv_memset_00(&mask_buf[k],  len - k);
            }
        }
    }

    return LV_DRAW_MASK_RES_CHANGED;
}

LV_ATTRIBUTE_FAST_MEM static lv_draw_mask_res_t lv_draw_mask_angle(lv_opa_t * mask_buf, lv_coord_t abs_x,
                                                                   lv_coord_t abs_y, lv_coord_t len,
                                                                   lv_draw_mask_angle_param_t * p)
{
    int32_t rel_y = abs_y - p->cfg.vertex_p.y;
    int32_t rel_x = abs_x - p->cfg.vertex_p.x;

    if(p->cfg.start_angle < 180 && p->cfg.end_angle < 180 &&
       p->cfg.start_angle != 0  && p->cfg.end_angle != 0 &&
       p->cfg.start_angle > p->cfg.end_angle) {

        if(abs_y < p->cfg.vertex_p.y) {
            return LV_DRAW_MASK_RES_FULL_COVER;
        }

        /*Start angle mask can work only from the end of end angle mask */
        int32_t end_angle_first = (rel_y * p->end_line.xy_steep) >> 10;
        int32_t start_angle_last = ((rel_y + 1) * p->start_line.xy_steep) >> 10;

        /*Do not let the line end cross the vertex else it will affect the opposite part*/
        if(p->cfg.start_angle > 270 && p->cfg.start_angle <= 359 && start_angle_last < 0) start_angle_last = 0;
        else if(p->cfg.start_angle > 0 && p->cfg.start_angle <= 90 && start_angle_last < 0) start_angle_last = 0;
        else if(p->cfg.start_angle > 90 && p->cfg.start_angle < 270 && start_angle_last > 0) start_angle_last = 0;

        if(p->cfg.end_angle > 270 && p->cfg.end_angle <= 359 && start_angle_last < 0) start_angle_last = 0;
        else if(p->cfg.end_angle > 0 &&   p->cfg.end_angle <= 90 && start_angle_last < 0) start_angle_last = 0;
        else if(p->cfg.end_angle > 90 &&  p->cfg.end_angle < 270 && start_angle_last > 0) start_angle_last = 0;

        int32_t dist = (end_angle_first - start_angle_last) >> 1;

        lv_draw_mask_res_t res1 = LV_DRAW_MASK_RES_FULL_COVER;
        lv_draw_mask_res_t res2 = LV_DRAW_MASK_RES_FULL_COVER;

        int32_t tmp = start_angle_last + dist - rel_x;
        if(tmp > len) tmp = len;
        if(tmp > 0) {
            res1 = lv_draw_mask_line(&mask_buf[0], abs_x, abs_y, tmp, &p->start_line);
            if(res1 == LV_DRAW_MASK_RES_TRANSP) {
                lv_memset_00(&mask_buf[0], tmp);
            }
        }

        if(tmp > len) tmp = len;
        if(tmp < 0) tmp = 0;
        res2 = lv_draw_mask_line(&mask_buf[tmp], abs_x + tmp, abs_y, len - tmp, &p->end_line);
        if(res2 == LV_DRAW_MASK_RES_TRANSP) {
            lv_memset_00(&mask_buf[tmp], len - tmp);
        }
        if(res1 == res2) return res1;
        else return LV_DRAW_MASK_RES_CHANGED;
    }
    else if(p->cfg.start_angle > 180 && p->cfg.end_angle > 180 && p->cfg.start_angle > p->cfg.end_angle) {

        if(abs_y > p->cfg.vertex_p.y) {
            return LV_DRAW_MASK_RES_FULL_COVER;
        }

        /*Start angle mask can work only from the end of end angle mask */
        int32_t end_angle_first = (rel_y * p->end_line.xy_steep) >> 10;
        int32_t start_angle_last = ((rel_y + 1) * p->start_line.xy_steep) >> 10;

        /*Do not let the line end cross the vertex else it will affect the opposite part*/
        if(p->cfg.start_angle > 270 && p->cfg.start_angle <= 359 && start_angle_last < 0) start_angle_last = 0;
        else if(p->cfg.start_angle > 0 && p->cfg.start_angle <= 90 && start_angle_last < 0) start_angle_last = 0;
        else if(p->cfg.start_angle > 90 && p->cfg.start_angle < 270 && start_angle_last > 0) start_angle_last = 0;

        if(p->cfg.end_angle > 270 && p->cfg.end_angle <= 359 && start_angle_last < 0) start_angle_last = 0;
        else if(p->cfg.end_angle > 0 &&   p->cfg.end_angle <= 90 && start_angle_last < 0) start_angle_last = 0;
        else if(p->cfg.end_angle > 90 &&  p->cfg.end_angle < 270 && start_angle_last > 0) start_angle_last = 0;

        int32_t dist = (end_angle_first - start_angle_last) >> 1;

        lv_draw_mask_res_t res1 = LV_DRAW_MASK_RES_FULL_COVER;
        lv_draw_mask_res_t res2 = LV_DRAW_MASK_RES_FULL_COVER;

        int32_t tmp = start_angle_last + dist - rel_x;
        if(tmp > len) tmp = len;
        if(tmp > 0) {
            res1 = lv_draw_mask_line(&mask_buf[0], abs_x, abs_y, tmp, (lv_draw_mask_line_param_t *)&p->end_line);
            if(res1 == LV_DRAW_MASK_RES_TRANSP) {
                lv_memset_00(&mask_buf[0], tmp);
            }
        }

        if(tmp > len) tmp = len;
        if(tmp < 0) tmp = 0;
        res2 = lv_draw_mask_line(&mask_buf[tmp], abs_x + tmp, abs_y, len - tmp, (lv_draw_mask_line_param_t *)&p->start_line);
        if(res2 == LV_DRAW_MASK_RES_TRANSP) {
            lv_memset_00(&mask_buf[tmp], len - tmp);
        }
        if(res1 == res2) return res1;
        else return LV_DRAW_MASK_RES_CHANGED;
    }
    else  {

        lv_draw_mask_res_t res1 = LV_DRAW_MASK_RES_FULL_COVER;
        lv_draw_mask_res_t res2 = LV_DRAW_MASK_RES_FULL_COVER;

        if(p->cfg.start_angle == 180) {
            if(abs_y < p->cfg.vertex_p.y) res1 = LV_DRAW_MASK_RES_FULL_COVER;
            else res1 = LV_DRAW_MASK_RES_UNKNOWN;
        }
        else if(p->cfg.start_angle == 0) {
            if(abs_y < p->cfg.vertex_p.y) res1 = LV_DRAW_MASK_RES_UNKNOWN;
            else res1 = LV_DRAW_MASK_RES_FULL_COVER;
        }
        else if((p->cfg.start_angle < 180 && abs_y < p->cfg.vertex_p.y) ||
                (p->cfg.start_angle > 180 && abs_y >= p->cfg.vertex_p.y)) {
            res1 = LV_DRAW_MASK_RES_UNKNOWN;
        }
        else  {
            res1 = lv_draw_mask_line(mask_buf, abs_x, abs_y, len, &p->start_line);
        }

        if(p->cfg.end_angle == 180) {
            if(abs_y < p->cfg.vertex_p.y) res2 = LV_DRAW_MASK_RES_UNKNOWN;
            else res2 = LV_DRAW_MASK_RES_FULL_COVER;
        }
        else if(p->cfg.end_angle == 0) {
            if(abs_y < p->cfg.vertex_p.y) res2 = LV_DRAW_MASK_RES_FULL_COVER;
            else res2 = LV_DRAW_MASK_RES_UNKNOWN;
        }
        else if((p->cfg.end_angle < 180 && abs_y < p->cfg.vertex_p.y) ||
                (p->cfg.end_angle > 180 && abs_y >= p->cfg.vertex_p.y)) {
            res2 = LV_DRAW_MASK_RES_UNKNOWN;
        }
        else {
            res2 = lv_draw_mask_line(mask_buf, abs_x, abs_y, len, &p->end_line);
        }

        if(res1 == LV_DRAW_MASK_RES_TRANSP || res2 == LV_DRAW_MASK_RES_TRANSP) return LV_DRAW_MASK_RES_TRANSP;
        else if(res1 == LV_DRAW_MASK_RES_UNKNOWN && res2 == LV_DRAW_MASK_RES_UNKNOWN) return LV_DRAW_MASK_RES_TRANSP;
        else if(res1 == LV_DRAW_MASK_RES_FULL_COVER &&  res2 == LV_DRAW_MASK_RES_FULL_COVER) return LV_DRAW_MASK_RES_FULL_COVER;
        else return LV_DRAW_MASK_RES_CHANGED;
    }
}

LV_ATTRIBUTE_FAST_MEM static lv_draw_mask_res_t lv_draw_mask_radius(lv_opa_t * mask_buf, lv_coord_t abs_x,
                                                                    lv_coord_t abs_y, lv_coord_t len,
                                                                    lv_draw_mask_radius_param_t * p)
{
    bool outer = p->cfg.outer;
    int32_t radius = p->cfg.radius;
    lv_area_t rect;
    lv_area_copy(&rect, &p->cfg.rect);

    if(outer == false) {
        if(abs_y < rect.y1 || abs_y > rect.y2) {
            return LV_DRAW_MASK_RES_TRANSP;
        }
    }
    else {
        if(abs_y < rect.y1 || abs_y > rect.y2) {
            return LV_DRAW_MASK_RES_FULL_COVER;
        }
    }

    if((abs_x >= rect.x1 + radius && abs_x + len <= rect.x2 - radius) ||
       (abs_y >= rect.y1 + radius && abs_y <= rect.y2 - radius)) {
        if(outer == false) {
            /*Remove the edges*/
            int32_t last =  rect.x1 - abs_x;
            if(last > len) return LV_DRAW_MASK_RES_TRANSP;
            if(last >= 0) {
                lv_memset_00(&mask_buf[0], last);
            }

            int32_t first = rect.x2 - abs_x + 1;
            if(first <= 0) return LV_DRAW_MASK_RES_TRANSP;
            else if(first < len) {
                lv_memset_00(&mask_buf[first], len - first);
            }
            if(last == 0 && first == len) return LV_DRAW_MASK_RES_FULL_COVER;
            else return LV_DRAW_MASK_RES_CHANGED;
        }
        else {
            int32_t first = rect.x1 - abs_x;
            if(first < 0) first = 0;
            if(first <= len) {
                int32_t last =  rect.x2 - abs_x - first + 1;
                if(first + last > len) last = len - first;
                if(last >= 0) {
                    lv_memset_00(&mask_buf[first], last);
                }
            }
        }
        return LV_DRAW_MASK_RES_CHANGED;
    }

    int32_t k = rect.x1 - abs_x; /*First relevant coordinate on the of the mask*/
    int32_t w = lv_area_get_width(&rect);
    int32_t h = lv_area_get_height(&rect);
    abs_x -= rect.x1;
    abs_y -= rect.y1;

    uint32_t r2 = p->cfg.radius * p->cfg.radius;

    /*Handle corner areas*/
    if(abs_y < radius || abs_y > h - radius - 1) {

        uint32_t sqrt_mask;
        if(radius <= 32) sqrt_mask = 0x200;
        if(radius <= 256) sqrt_mask = 0x800;
        else sqrt_mask = 0x8000;

        lv_sqrt_res_t x0;
        lv_sqrt_res_t x1;
        /* y = 0 should mean the top of the circle */
        int32_t y;
        if(abs_y < radius) {
            y = radius - abs_y;

            /* Get the x intersection points for `abs_y` and `abs_y-1`
             * Use the circle's equation x = sqrt(r^2 - y^2)
             * Try to use the values from the previous run*/
            if(y == p->y_prev) {
                x0.f = p->y_prev_x.f;
                x0.i = p->y_prev_x.i;
            }
            else {
                lv_sqrt(r2 - (y * y), &x0, sqrt_mask);
            }
            lv_sqrt(r2 - ((y - 1) * (y - 1)), &x1, sqrt_mask);
            p->y_prev = y - 1;
            p->y_prev_x.f = x1.f;
            p->y_prev_x.i = x1.i;
        }
        else {
            y = radius - (h - abs_y) + 1;

            /* Get the x intersection points for `abs_y` and `abs_y-1`
             * Use the circle's equation x = sqrt(r^2 - y^2)
             * Try to use the values from the previous run*/
            if((y - 1) == p->y_prev) {
                x1.f = p->y_prev_x.f;
                x1.i = p->y_prev_x.i;
            }
            else {
                lv_sqrt(r2 - ((y - 1) * (y - 1)), &x1, sqrt_mask);
            }

            lv_sqrt(r2 - (y * y), &x0, sqrt_mask);
            p->y_prev = y;
            p->y_prev_x.f = x0.f;
            p->y_prev_x.i = x0.i;
        }

        /* If x1 is on the next round coordinate (e.g. x0: 3.5, x1:4.0)
         * then treat x1 as x1: 3.99 to handle them as they were on the same pixel*/
        if(x0.i == x1.i - 1 && x1.f == 0) {
            x1.i--;
            x1.f = 0xFF;
        }

        /*If the two x intersections are on the same x then just get average of the fractions*/
        if(x0.i == x1.i) {
            lv_opa_t m = (x0.f + x1.f) >> 1;
            if(outer) m = 255 - m;
            int32_t ofs = radius - x0.i - 1;

            /*Left corner*/
            int32_t kl = k + ofs;

            if(kl >= 0 && kl < len) {
                mask_buf[kl] = mask_mix(mask_buf[kl], m);
            }

            /*Right corner*/
            int32_t kr = k + (w - ofs - 1);
            if(kr >= 0 && kr < len) {
                mask_buf[kr] = mask_mix(mask_buf[kr], m);
            }

            /*Clear the unused parts*/
            if(outer == false) {
                kr++;
                if(kl > len)  {
                    return LV_DRAW_MASK_RES_TRANSP;
                }
                if(kl >= 0) {
                    lv_memset_00(&mask_buf[0], kl);
                }
                if(kr < 0) {
                    return LV_DRAW_MASK_RES_TRANSP;
                }
                if(kr <= len) {
                    lv_memset_00(&mask_buf[kr], len - kr);
                }
            }
            else {
                kl++;
                int32_t first = kl;
                if(first < 0) first = 0;

                int32_t len_tmp = kr - first;
                if(len_tmp + first > len) len_tmp = len - first;
                if(first < len && len_tmp >= 0) {
                    lv_memset_00(&mask_buf[first], len_tmp);
                }
            }
        }
        /*Multiple pixels are affected. Get y intersection of the pixels*/
        else {
            int32_t ofs = radius - (x0.i + 1);
            int32_t kl = k + ofs;
            int32_t kr = k + (w - ofs - 1);

            if(outer) {
                int32_t first = kl + 1;
                if(first < 0) first = 0;

                int32_t len_tmp = kr - first;
                if(len_tmp + first > len) len_tmp = len - first;
                if(first < len && len_tmp >= 0) {
                    lv_memset_00(&mask_buf[first], len_tmp);
                }
            }

            uint32_t i = x0.i + 1;
            lv_opa_t m;
            lv_sqrt_res_t y_prev;
            lv_sqrt_res_t y_next;

            lv_sqrt(r2 - (x0.i * x0.i), &y_prev, sqrt_mask);

            if(y_prev.f == 0) {
                y_prev.i--;
                y_prev.f = 0xFF;
            }

            /*The first y intersection is special as it might be in the previous line*/
            if(y_prev.i >= y) {
                lv_sqrt(r2 - (i * i), &y_next, sqrt_mask);
                m = 255 - (((255 - x0.f) * (255 - y_next.f)) >> 9);

                if(outer) m = 255 - m;
                if(kl >= 0 && kl < len) mask_buf[kl] = mask_mix(mask_buf[kl], m);
                if(kr >= 0 && kr < len) mask_buf[kr] = mask_mix(mask_buf[kr], m);
                kl--;
                kr++;
                y_prev.f = y_next.f;
                i++;
            }

            /*Set all points which are crossed by the circle*/
            for(; i <= x1.i; i++) {
                /* These values are very close to each other. It's enough to approximate sqrt
                 * The non-approximated version is lv_sqrt(r2 - (i * i), &y_next, sqrt_mask); */
                sqrt_approx(&y_next, &y_prev, r2 - (i * i));

                m = (y_prev.f + y_next.f) >> 1;
                if(outer) m = 255 - m;
                if(kl >= 0 && kl < len) mask_buf[kl] = mask_mix(mask_buf[kl], m);
                if(kr >= 0 && kr < len) mask_buf[kr] = mask_mix(mask_buf[kr], m);
                kl--;
                kr++;
                y_prev.f = y_next.f;
            }

            /*If the last pixel was left in its middle therefore
             * the circle still has parts on the next one*/
            if(y_prev.f) {
                m = (y_prev.f * x1.f) >> 9;
                if(outer) m = 255 - m;
                if(kl >= 0 && kl < len) mask_buf[kl] = mask_mix(mask_buf[kl], m);
                if(kr >= 0 && kr < len) mask_buf[kr] = mask_mix(mask_buf[kr], m);
                kl--;
                kr++;
            }

            if(outer == 0) {
                kl++;
                if(kl > len) {
                    return LV_DRAW_MASK_RES_TRANSP;
                }
                if(kl >= 0) lv_memset_00(&mask_buf[0], kl);

                if(kr < 0) {
                    return LV_DRAW_MASK_RES_TRANSP;
                }
                if(kr < len) lv_memset_00(&mask_buf[kr], len - kr);
            }
        }
    }

    return LV_DRAW_MASK_RES_CHANGED;
}

LV_ATTRIBUTE_FAST_MEM static lv_draw_mask_res_t lv_draw_mask_fade(lv_opa_t * mask_buf, lv_coord_t abs_x,
                                                                  lv_coord_t abs_y, lv_coord_t len,
                                                                  lv_draw_mask_fade_param_t * p)
{
    if(abs_y < p->cfg.coords.y1) return LV_DRAW_MASK_RES_FULL_COVER;
    if(abs_y > p->cfg.coords.y2) return LV_DRAW_MASK_RES_FULL_COVER;
    if(abs_x + len < p->cfg.coords.x1) return LV_DRAW_MASK_RES_FULL_COVER;
    if(abs_x > p->cfg.coords.x2) return LV_DRAW_MASK_RES_FULL_COVER;

    if(abs_x + len > p->cfg.coords.x2) len -= abs_x + len - p->cfg.coords.x2 - 1;

    if(abs_x < p->cfg.coords.x1) {
        int32_t x_ofs = 0;
        x_ofs = p->cfg.coords.x1 - abs_x;
        len -= x_ofs;
        mask_buf += x_ofs;
    }

    int32_t i;

    if(abs_y <= p->cfg.y_top) {
        for(i = 0; i < len; i++) {
            mask_buf[i] = mask_mix(mask_buf[i], p->cfg.opa_top);
        }
        return LV_DRAW_MASK_RES_CHANGED;
    }
    else if(abs_y >= p->cfg.y_bottom) {
        for(i = 0; i < len; i++) {
            mask_buf[i] = mask_mix(mask_buf[i], p->cfg.opa_bottom);
        }
        return LV_DRAW_MASK_RES_CHANGED;
    }
    else {
        /*Calculate the opa proportionally*/
        int16_t opa_diff = p->cfg.opa_bottom - p->cfg.opa_top;
        int32_t y_diff = p->cfg.y_bottom - p->cfg.y_top + 1;
        lv_opa_t opa_act = (int32_t)((int32_t)(abs_y - p->cfg.y_top) * opa_diff) / y_diff;
        opa_act += p->cfg.opa_top;

        for(i = 0; i < len; i++) {
            mask_buf[i] = mask_mix(mask_buf[i], opa_act);
        }
        return LV_DRAW_MASK_RES_CHANGED;
    }
}

LV_ATTRIBUTE_FAST_MEM static lv_draw_mask_res_t lv_draw_mask_map(lv_opa_t * mask_buf, lv_coord_t abs_x,
                                                                 lv_coord_t abs_y, lv_coord_t len,
                                                                 lv_draw_mask_map_param_t * p)
{
    /*Handle out of the mask cases*/
    if(abs_y < p->cfg.coords.y1) return LV_DRAW_MASK_RES_FULL_COVER;
    if(abs_y > p->cfg.coords.y2) return LV_DRAW_MASK_RES_FULL_COVER;
    if(abs_x + len < p->cfg.coords.x1) return LV_DRAW_MASK_RES_FULL_COVER;
    if(abs_x > p->cfg.coords.x2) return LV_DRAW_MASK_RES_FULL_COVER;

    /*Got to the current row in the map*/
    const lv_opa_t * map_tmp = p->cfg.map;
    map_tmp += (abs_y - p->cfg.coords.y1) * lv_area_get_width(&p->cfg.coords);

    if(abs_x + len > p->cfg.coords.x2) len -= abs_x + len - p->cfg.coords.x2 - 1;

    if(abs_x < p->cfg.coords.x1) {
        int32_t x_ofs = 0;
        x_ofs = p->cfg.coords.x1 - abs_x;
        len -= x_ofs;
        mask_buf += x_ofs;
    }
    else {
        map_tmp += (abs_x - p->cfg.coords.x1);
    }

    int32_t i;
    for(i = 0; i < len; i++) {
        mask_buf[i] = mask_mix(mask_buf[i], map_tmp[i]);
    }

    return LV_DRAW_MASK_RES_CHANGED;
}

LV_ATTRIBUTE_FAST_MEM static inline lv_opa_t mask_mix(lv_opa_t mask_act, lv_opa_t mask_new)
{
    if(mask_new >= LV_OPA_MAX) return mask_act;
    if(mask_new <= LV_OPA_MIN) return 0;

    return LV_UDIV255(mask_act * mask_new);// >> 8);
}

/**
 * Approximate the sqrt near to an already calculated value
 * @param q store the result here
 * @param ref the reference point (already calculated sqrt)
 * @param x the value which sqrt should be approximated
 */
LV_ATTRIBUTE_FAST_MEM static inline void sqrt_approx(lv_sqrt_res_t * q, lv_sqrt_res_t * ref, uint32_t x)
{
    x = x << 8; /*Upscale for extra precision*/

    uint32_t raw = (ref->i << 4) + (ref->f >> 4);
    uint32_t raw2 = raw * raw;

    int32_t d = x - raw2;
    d = (int32_t)d / (int32_t)(2 * raw) + raw;

    q->i = d >> 4;
    q->f = (d & 0xF) << 4;
}<|MERGE_RESOLUTION|>--- conflicted
+++ resolved
@@ -450,13 +450,8 @@
                 else {
                     int32_t k = - abs_x;
                     if(k < 0) return LV_DRAW_MASK_RES_TRANSP;
-<<<<<<< HEAD
                     if(k >= 0 && k < len) lv_memset_00(&mask_buf[k], len - k);
                     return  LV_DRAW_MASK_RES_CHANGED;
-=======
-                    if(k >= 0 && k < len) _lv_memset_00(&mask_buf[k], len - k);
-                    return LV_DRAW_MASK_RES_CHANGED;
->>>>>>> eaacde67
                 }
             }
             else {
@@ -465,13 +460,8 @@
                     int32_t k = - abs_x;
                     if(k < 0) k = 0;
                     if(k >= len) return LV_DRAW_MASK_RES_TRANSP;
-<<<<<<< HEAD
                     else if(k >= 0 && k < len) lv_memset_00(&mask_buf[0], k);
                     return  LV_DRAW_MASK_RES_CHANGED;
-=======
-                    else if(k >= 0 && k < len) _lv_memset_00(&mask_buf[0], k);
-                    return LV_DRAW_MASK_RES_CHANGED;
->>>>>>> eaacde67
                 }
             }
         }
