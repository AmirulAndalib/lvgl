--- conflicted
+++ resolved
@@ -33,16 +33,9 @@
 /**********************
  *  STATIC PROTOTYPES
  **********************/
-<<<<<<< HEAD
-=======
 #if LV_IMG_CACHE_DEF_SIZE
 static bool lv_img_cache_match(const void * src1, const void * src2);
 #endif
-
-#if LV_IMG_CACHE_DEF_SIZE == 0
-    static lv_img_cache_entry_t cache_temp;
-#endif
->>>>>>> a4c33bb1
 
 /**********************
  *  STATIC VARIABLES
@@ -129,13 +122,7 @@
     lv_res_t open_res = lv_img_decoder_open(&cached_src->dec_dsc, src, color);
     if(open_res == LV_RES_INV) {
         LV_LOG_WARN("Image draw cannot open the image resource");
-<<<<<<< HEAD
-        lv_img_decoder_close(&cached_src->dec_dsc);
-        lv_memset_00(&cached_src->dec_dsc, sizeof(lv_img_decoder_dsc_t));
         lv_memset_00(cached_src, sizeof(lv_img_cache_entry_t));
-=======
-        _lv_memset_00(cached_src, sizeof(lv_img_cache_entry_t));
->>>>>>> a4c33bb1
         cached_src->life = INT32_MIN; /*Make the empty entry very "weak" to force its use  */
         return NULL;
     }
@@ -180,15 +167,7 @@
     entry_cnt = new_entry_cnt;
 
     /*Clean the cache*/
-<<<<<<< HEAD
-    uint16_t i;
-    for(i = 0; i < entry_cnt; i++) {
-        lv_memset_00(&LV_GC_ROOT(_lv_img_cache_array)[i].dec_dsc, sizeof(lv_img_decoder_dsc_t));
-        lv_memset_00(&LV_GC_ROOT(_lv_img_cache_array)[i], sizeof(lv_img_cache_entry_t));
-    }
-=======
     _lv_memset_00(LV_GC_ROOT(_lv_img_cache_array), entry_cnt * sizeof(lv_img_cache_entry_t));
->>>>>>> a4c33bb1
 #endif
 }
 
@@ -210,12 +189,7 @@
                 lv_img_decoder_close(&cache[i].dec_dsc);
             }
 
-<<<<<<< HEAD
-            lv_memset_00(&cache[i].dec_dsc, sizeof(lv_img_decoder_dsc_t));
-            lv_memset_00(&cache[i], sizeof(lv_img_cache_entry_t));
-=======
             _lv_memset_00(&cache[i], sizeof(lv_img_cache_entry_t));
->>>>>>> a4c33bb1
         }
     }
 #endif
