--- conflicted
+++ resolved
@@ -223,106 +223,16 @@
     else if(cdsc->dec_dsc.img_data) {
         lv_area_t map_area_rot;
         lv_area_copy(&map_area_rot, coords);
-<<<<<<< HEAD
         if(draw_dsc->angle || draw_dsc->zoom != LV_IMG_ZOOM_NONE) {
-=======
-        if(angle || zoom != LV_IMG_ZOOM_NONE) {
->>>>>>> 9d664b27
             int32_t w = lv_area_get_width(coords);
             int32_t h = lv_area_get_height(coords);
 
-            lv_area_t norm;
-<<<<<<< HEAD
-            norm.x1 = 0 - draw_dsc->pivot.x;
-            norm.y1 = 0 - draw_dsc->pivot.y;
-            norm.x2 = w - draw_dsc->pivot.x;
-            norm.y2 = h - draw_dsc->pivot.y;
-=======
-            norm.x1 = 0 - pivot->x;
-            norm.y1 = 0 - pivot->y;
-            norm.x2 = w - pivot->x;
-            norm.y2 = h - pivot->y;
->>>>>>> 9d664b27
-
-            int16_t sinma = lv_trigo_sin(draw_dsc->angle);
-            int16_t cosma = lv_trigo_sin(draw_dsc->angle + 90);
-
-            lv_point_t lt;
-            lv_point_t rt;
-            lv_point_t lb;
-            lv_point_t rb;
-<<<<<<< HEAD
-
-            lv_coord_t xt;
-            lv_coord_t yt;
-
-            xt = (norm.x1 * draw_dsc->zoom) >> 8;
-            yt = (norm.y1 * draw_dsc->zoom) >> 8;
-            lt.x = ((cosma * xt - sinma * yt) >> LV_TRIGO_SHIFT) + draw_dsc->pivot.x;
-            lt.y = ((sinma * xt + cosma * yt) >> LV_TRIGO_SHIFT) + draw_dsc->pivot.y;
-
-            xt = (norm.x2 * draw_dsc->zoom) >> 8;
-            yt = (norm.y1 * draw_dsc->zoom) >> 8;
-            rt.x = ((cosma * xt - sinma * yt) >> LV_TRIGO_SHIFT) + draw_dsc->pivot.x;
-            rt.y = ((sinma * xt + cosma * yt) >> LV_TRIGO_SHIFT) + draw_dsc->pivot.y;
-
-            xt = (norm.x1 * draw_dsc->zoom) >> 8;
-            yt = (norm.y2 * draw_dsc->zoom) >> 8;
-            lb.x = ((cosma * xt - sinma * yt) >> LV_TRIGO_SHIFT) + draw_dsc->pivot.x;
-            lb.y = ((sinma * xt + cosma * yt) >> LV_TRIGO_SHIFT) + draw_dsc->pivot.y;
-
-            xt = (norm.x2 * draw_dsc->zoom) >> 8;
-            yt = (norm.y2 * draw_dsc->zoom) >> 8;
-            rb.x = ((cosma * xt - sinma * yt) >> LV_TRIGO_SHIFT) + draw_dsc->pivot.x;
-            rb.y = ((sinma * xt + cosma * yt) >> LV_TRIGO_SHIFT) + draw_dsc->pivot.y;
-
-            map_area_rot.x1 = LV_MATH_MIN4(lb.x, lt.x, rb.x, rt.x) + coords->x1;
-            map_area_rot.x2 = LV_MATH_MAX4(lb.x, lt.x, rb.x, rt.x) + coords->x1;
-            map_area_rot.y1 = LV_MATH_MIN4(lb.y, lt.y, rb.y, rt.y) + coords->y1;
-            map_area_rot.y2 = LV_MATH_MAX4(lb.y, lt.y, rb.y, rt.y) + coords->y1;
-
-            lv_draw_rect_dsc_t r;
-            lv_draw_rect_dsc_init(&r);
-            r.bg_color = LV_COLOR_BLUE;
-            r.bg_opa = LV_OPA_50;
-            lv_draw_rect(&map_area_rot, mask, &r);
-
-=======
-
-            lv_coord_t xt;
-            lv_coord_t yt;
-
-            xt = (norm.x1 * zoom) >> 8;
-            yt = (norm.y1 * zoom) >> 8;
-            lt.x = ((cosma * xt - sinma * yt) >> LV_TRIGO_SHIFT) + pivot->x;
-            lt.y = ((sinma * xt + cosma * yt) >> LV_TRIGO_SHIFT) + pivot->y;
-
-            xt = (norm.x2 * zoom) >> 8;
-            yt = (norm.y1 * zoom) >> 8;
-            rt.x = ((cosma * xt - sinma * yt) >> LV_TRIGO_SHIFT) + pivot->x;
-            rt.y = ((sinma * xt + cosma * yt) >> LV_TRIGO_SHIFT) + pivot->y;
-
-            xt = (norm.x1 * zoom) >> 8;
-            yt = (norm.y2 * zoom) >> 8;
-            lb.x = ((cosma * xt - sinma * yt) >> LV_TRIGO_SHIFT) + pivot->x;
-            lb.y = ((sinma * xt + cosma * yt) >> LV_TRIGO_SHIFT) + pivot->y;
-
-            xt = (norm.x2 * zoom) >> 8;
-            yt = (norm.y2 * zoom) >> 8;
-            rb.x = ((cosma * xt - sinma * yt) >> LV_TRIGO_SHIFT) + pivot->x;
-            rb.y = ((sinma * xt + cosma * yt) >> LV_TRIGO_SHIFT) + pivot->y;
-
-            map_area_rot.x1 = LV_MATH_MIN(lb.x, LV_MATH_MIN(lt.x, LV_MATH_MIN(rb.x, rt.x))) + coords->x1;
-            map_area_rot.x2 = LV_MATH_MAX(lb.x, LV_MATH_MAX(lt.x, LV_MATH_MAX(rb.x, rt.x))) + coords->x1;
-            map_area_rot.y1 = LV_MATH_MIN(lb.y, LV_MATH_MIN(lt.y, LV_MATH_MIN(rb.y, rt.y))) + coords->y1;
-            map_area_rot.y2 = LV_MATH_MAX(lb.y, LV_MATH_MAX(lt.y, LV_MATH_MAX(rb.y, rt.y))) + coords->y1;
-
-//            lv_draw_rect_dsc_t r;
-//            lv_draw_rect_dsc_init(&r);
-//            r.bg_color = LV_COLOR_BLUE;
-//            r.bg_opa = LV_OPA_50;
-//            lv_draw_rect(&map_area_rot, mask, &r);
->>>>>>> 9d664b27
+            lv_img_buf_get_transformed_area(&map_area_rot, w, h, draw_dsc->angle, draw_dsc->zoom, &draw_dsc->pivot);
+
+            map_area_rot.x1 += coords->x1;
+            map_area_rot.y1 += coords->y1;
+            map_area_rot.x2 += coords->x1;
+            map_area_rot.y2 += coords->y1;
         }
 
         lv_area_t mask_com; /*Common area of mask and coords*/
