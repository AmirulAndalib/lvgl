--- conflicted
+++ resolved
@@ -68,17 +68,10 @@
 }lv_style_attr_t;
 
 
-<<<<<<< HEAD
 #define LV_STYLE_ID_VALUE 0x0   /*max 6 pcs*/
 #define LV_STYLE_ID_COLOR 0x6   /*max 4 pcs*/
 #define LV_STYLE_ID_OPA   0xA   /*max 4 pcs*/
 #define LV_STYLE_ID_PTR   0xE   /*max 2 pcs*/
-=======
-#define LV_STYLE_ID_VALUE 0x0   /*6 pcs*/
-#define LV_STYLE_ID_COLOR 0x6   /*4 pcs*/
-#define LV_STYLE_ID_OPA   0xA   /*4 pcs*/
-#define LV_STYLE_ID_PTR   0xE   /*2 pcs*/
->>>>>>> da59655d
 
 enum {
     LV_STYLE_PROP_INIT(LV_STYLE_RADIUS,             0x0, LV_STYLE_ID_VALUE + 0, LV_STYLE_ATTR_NONE),
