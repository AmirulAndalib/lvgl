/**
 * @file lv_base_obj.c
 *
 */

/*********************
 *      INCLUDES
 *********************/
#include "lv_obj.h"
#include "lv_indev.h"
#include "lv_refr.h"
#include "lv_group.h"
#include "lv_disp.h"
#include "../lv_themes/lv_theme.h"
#include "../lv_draw/lv_draw.h"
#include "../lv_misc/lv_anim.h"
#include "../lv_misc/lv_task.h"
#include "../lv_misc/lv_fs.h"
#include "../lv_hal/lv_hal.h"
#include <stdint.h>
#include <string.h>
#include "../lv_misc/lv_gc.h"

#if defined(LV_GC_INCLUDE)
#include LV_GC_INCLUDE
#endif /* LV_ENABLE_GC */

/*********************
 *      DEFINES
 *********************/
#define LV_OBJ_DEF_WIDTH (LV_DPI)
#define LV_OBJ_DEF_HEIGHT (2 * LV_DPI / 3)

/**********************
 *      TYPEDEFS
 **********************/

/**********************
 *  STATIC PROTOTYPES
 **********************/
static void refresh_children_position(lv_obj_t * obj, lv_coord_t x_diff, lv_coord_t y_diff);
static void report_style_mod_core(void * style_p, lv_obj_t * obj);
static void refresh_children_style(lv_obj_t * obj);
static void delete_children(lv_obj_t * obj);
static bool lv_obj_design(lv_obj_t * obj, const lv_area_t * mask_p, lv_design_mode_t mode);
static lv_res_t lv_obj_signal(lv_obj_t * obj, lv_signal_t sign, void * param);
#if USE_LV_EXTENDED_CLICK_AREA
static void update_ext_coords(lv_area_t *coords, lv_area_t *ext_coords, uint8_t hor_pad, uint8_t ver_pad);
#endif

/**********************
 *  STATIC VARIABLES
 **********************/
static bool lv_initialized = false;
static lv_obj_t * event_act_obj;    /*Stores the which event is currently being executed*/
static bool event_act_obj_deleted;  /*Shows that the object was deleted in the event function*/
static const void * event_act_data; /*Stores the data passed to the event*/
/**********************
 *      MACROS
 **********************/

/**********************
 *   GLOBAL FUNCTIONS
 **********************/

/**
 * Init. the 'lv' library.
 */
void lv_init(void)
{
    /* Do nothing if already initialized */
    if(lv_initialized) {
        LV_LOG_WARN("lv_init: already inited");
        return;
    }

    LV_LOG_TRACE("lv_init started");

    /*Initialize the lv_misc modules*/
    lv_mem_init();
    lv_task_init();

#if LV_USE_FILESYSTEM
    lv_fs_init();
#endif

    lv_font_init();
#if LV_USE_ANIMATION
    lv_anim_init();
#endif

#if LV_USE_GROUP
    lv_group_init();
#endif

    /*Init. the sstyles*/
    lv_style_init();

    /*Initialize the screen refresh system*/
    lv_refr_init();

    lv_ll_init(&LV_GC_ROOT(_lv_disp_ll), sizeof(lv_disp_t));
    lv_ll_init(&LV_GC_ROOT(_lv_indev_ll), sizeof(lv_indev_t));

    /*Init the input device handling*/
    lv_indev_init();

    lv_initialized = true;
    LV_LOG_INFO("lv_init ready");
}

/*--------------------
 * Create and delete
 *-------------------*/

/**
 * Create a basic object
 * @param parent pointer to a parent object.
 *                  If NULL then a screen will be created
 * @param copy pointer to a base object, if not NULL then the new object will be copied from it
 * @return pointer to the new object
 */
lv_obj_t * lv_obj_create(lv_obj_t * parent, const lv_obj_t * copy)
{

    lv_obj_t * new_obj = NULL;
    /*Create a screen if the parent is NULL*/
    if(parent == NULL) {
        LV_LOG_TRACE("Screen create started");
        lv_disp_t * disp = lv_disp_get_default();
        if(!disp) {
            LV_LOG_WARN(
                "lv_obj_create: not display created to so far. No place to assign the new screen");
            return NULL;
        }

        new_obj = lv_ll_ins_head(&disp->scr_ll);
        lv_mem_assert(new_obj);
        if(new_obj == NULL) return NULL;

        new_obj->par = NULL; /*Screens has no a parent*/
        lv_ll_init(&(new_obj->child_ll), sizeof(lv_obj_t));

        /*Set coordinates to full screen size*/
        new_obj->coords.x1 = 0;
        new_obj->coords.y1 = 0;
        new_obj->coords.x2 = lv_disp_get_hor_res(NULL) - 1;
        new_obj->coords.y2 = lv_disp_get_ver_res(NULL) - 1;
        new_obj->ext_size  = 0;

#if USE_LV_EXTENDED_CLICK_AREA
        lv_area_copy(&(new_obj->ext_coords), &(new_obj->coords));
#endif
#if USE_LV_EXTENDED_CLICK_AREA || USE_LV_EXTENDED_CLICK_AREA_TINY
        new_obj->hor_pad = 0;
        new_obj->ver_pad = 0;
#endif

        /*Init realign*/
#if LV_OBJ_REALIGN
        new_obj->realign.align        = LV_ALIGN_CENTER;
        new_obj->realign.xofs         = 0;
        new_obj->realign.yofs         = 0;
        new_obj->realign.base         = NULL;
        new_obj->realign.auto_realign = 0;
#endif

        /*Set the default styles*/
        lv_theme_t * th = lv_theme_get_current();
        if(th) {
            new_obj->style_p = th->style.bg;
        } else {
            new_obj->style_p = &lv_style_scr;
        }
        /*Set the callbacks*/
        lv_obj_set_signal_cb(new_obj, lv_obj_signal);
        lv_obj_set_design_cb(new_obj, lv_obj_design);
        new_obj->event_cb = NULL;

        /*Init. user date*/
#if LV_USE_USER_DATA_SINGLE
        memset(&new_obj->user_data, 0, sizeof(lv_obj_user_data_t));
#endif
#if LV_USE_USER_DATA_MULTI
        memset(&new_obj->event_user_data, 0, sizeof(lv_obj_user_data_t));
        memset(&new_obj->signal_user_data, 0, sizeof(lv_obj_user_data_t));
        memset(&new_obj->design_user_data, 0, sizeof(lv_obj_user_data_t));
#endif

#if LV_USE_GROUP
        new_obj->group_p = NULL;
#endif
        /*Set attributes*/
        new_obj->click        = 0;
        new_obj->drag         = 0;
        new_obj->drag_throw   = 0;
        new_obj->drag_parent  = 0;
        new_obj->hidden       = 0;
        new_obj->top          = 0;
        new_obj->protect      = LV_PROTECT_NONE;
        new_obj->opa_scale_en = 0;
        new_obj->opa_scale    = LV_OPA_COVER;
        new_obj->parent_event = 0;

        new_obj->ext_attr = NULL;

        LV_LOG_INFO("Screen create ready");
    }
    /*parent != NULL create normal obj. on a parent*/
    else {
        LV_LOG_TRACE("Object create started");

        new_obj = lv_ll_ins_head(&(parent)->child_ll);
        lv_mem_assert(new_obj);
        if(new_obj == NULL) return NULL;

        new_obj->par = parent; /*Set the parent*/
        lv_ll_init(&(new_obj->child_ll), sizeof(lv_obj_t));

        /*Set coordinates left top corner of parent*/
        new_obj->coords.x1 = parent->coords.x1;
        new_obj->coords.y1 = parent->coords.y1;
        new_obj->coords.x2 = parent->coords.x1 + LV_OBJ_DEF_WIDTH;
        new_obj->coords.y2 = parent->coords.y1 + LV_OBJ_DEF_HEIGHT;
        new_obj->ext_size  = 0;

#if USE_LV_EXTENDED_CLICK_AREA
        lv_area_copy(&(new_obj->ext_coords), &(new_obj->coords));
#endif
#if USE_LV_EXTENDED_CLICK_AREA || USE_LV_EXTENDED_CLICK_AREA_TINY
        new_obj->hor_pad = 0;
        new_obj->ver_pad = 0;
#endif
        /*Init realign*/
#if LV_OBJ_REALIGN
        new_obj->realign.align        = LV_ALIGN_CENTER;
        new_obj->realign.xofs         = 0;
        new_obj->realign.yofs         = 0;
        new_obj->realign.base         = NULL;
        new_obj->realign.auto_realign = 0;
#endif
        /*Set appearance*/
        lv_theme_t * th = lv_theme_get_current();
        if(th) {
            new_obj->style_p = th->style.panel;
        } else {
            new_obj->style_p = &lv_style_plain_color;
        }

        /*Set the callbacks*/
        lv_obj_set_signal_cb(new_obj, lv_obj_signal);
        lv_obj_set_design_cb(new_obj, lv_obj_design);
        new_obj->event_cb = NULL;

        /*Init. user date*/
#if LV_USE_USER_DATA_SINGLE
        memset(&new_obj->user_data, 0, sizeof(lv_obj_user_data_t));
#endif
#if LV_USE_USER_DATA_MULTI
        memset(&new_obj->event_user_data, 0, sizeof(lv_obj_user_data_t));
        memset(&new_obj->signal_user_data, 0, sizeof(lv_obj_user_data_t));
        memset(&new_obj->design_user_data, 0, sizeof(lv_obj_user_data_t));
#endif

#if LV_USE_GROUP
        new_obj->group_p = NULL;
#endif

        /*Set attributes*/
        new_obj->click        = 1;
        new_obj->drag         = 0;
        new_obj->drag_dir     = LV_DRAG_DIR_ALL;
        new_obj->drag_throw   = 0;
        new_obj->drag_parent  = 0;
        new_obj->hidden       = 0;
        new_obj->top          = 0;
        new_obj->protect      = LV_PROTECT_NONE;
        new_obj->opa_scale    = LV_OPA_COVER;
        new_obj->opa_scale_en = 0;
        new_obj->parent_event = 0;

        new_obj->ext_attr = NULL;
    }

    /*Copy the attributes if required*/
    if(copy != NULL) {
        lv_area_copy(&new_obj->coords, &copy->coords);
        new_obj->ext_size = copy->ext_size;

#if USE_LV_EXTENDED_CLICK_AREA
        lv_area_copy(&new_obj->ext_coords, &copy->ext_coords);
#endif
#if USE_LV_EXTENDED_CLICK_AREA || USE_LV_EXTENDED_CLICK_AREA_TINY
        new_obj->hor_pad = copy->hor_pad;
        new_obj->ver_pad = copy->ver_pad;
#endif

        /*Set free data*/
#if LV_USE_USER_DATA_SINGLE
        memcpy(&new_obj->user_data, &copy->user_data, sizeof(lv_obj_user_data_t));
#endif
#if LV_USE_USER_DATA_MULTI
        memcpy(&new_obj->event_user_data, &copy->event_user_data, sizeof(lv_obj_user_data_t));
        memcpy(&new_obj->signal_user_data, &copy->signal_user_data, sizeof(lv_obj_user_data_t));
        memcpy(&new_obj->design_user_data, &copy->design_user_data, sizeof(lv_obj_user_data_t));
#endif

        /*Copy realign*/
#if LV_OBJ_REALIGN
        new_obj->realign.align        = copy->realign.align;
        new_obj->realign.xofs         = copy->realign.xofs;
        new_obj->realign.yofs         = copy->realign.yofs;
        new_obj->realign.base         = copy->realign.base;
        new_obj->realign.auto_realign = copy->realign.auto_realign;
#endif

        /*Only copy the `event_cb`. `signal_cb` and `design_cb` will be copied the the derived
         * object type (e.g. `lv_btn`)*/
        new_obj->event_cb = copy->event_cb;

        /*Copy attributes*/
        new_obj->click        = copy->click;
        new_obj->drag         = copy->drag;
        new_obj->drag_dir     = copy->drag_dir;
        new_obj->drag_throw   = copy->drag_throw;
        new_obj->drag_parent  = copy->drag_parent;
        new_obj->hidden       = copy->hidden;
        new_obj->top          = copy->top;
        new_obj->parent_event = copy->parent_event;

        new_obj->opa_scale_en = copy->opa_scale_en;
        new_obj->protect      = copy->protect;
        new_obj->opa_scale    = copy->opa_scale;

        new_obj->style_p = copy->style_p;

#if LV_USE_GROUP
        /*Add to the same group*/
        if(copy->group_p != NULL) {
            lv_group_add_obj(copy->group_p, new_obj);
        }
#endif

        lv_obj_set_pos(new_obj, lv_obj_get_x(copy), lv_obj_get_y(copy));

        LV_LOG_INFO("Object create ready");
    }

    /*Send a signal to the parent to notify it about the new child*/
    if(parent != NULL) {
        parent->signal_cb(parent, LV_SIGNAL_CHILD_CHG, new_obj);

        /*Invalidate the area if not screen created*/
        lv_obj_invalidate(new_obj);
    }

    return new_obj;
}

/**
 * Delete 'obj' and all of its children
 * @param obj pointer to an object to delete
 * @return LV_RES_INV because the object is deleted
 */
lv_res_t lv_obj_del(lv_obj_t * obj)
{
    lv_obj_invalidate(obj);

    if(event_act_obj == obj && event_act_obj_deleted == false) event_act_obj_deleted = true;

        /*Delete from the group*/
#if LV_USE_GROUP
    bool was_focused = false;

    if(obj->group_p) {
        if(lv_group_get_focused(obj->group_p) == obj) was_focused = true;
        lv_group_remove_obj(obj);
    }
#endif

    /*Remove the animations from this object*/
#if LV_USE_ANIMATION
    lv_anim_del(obj, NULL);
#endif

    /*Recursively delete the children*/
    lv_obj_t * i;
    lv_obj_t * i_next;
    i = lv_ll_get_head(&(obj->child_ll));
    while(i != NULL) {
        /*Get the next object before delete this*/
        i_next = lv_ll_get_next(&(obj->child_ll), i);

        /*Call the recursive del to the child too*/
        delete_children(i);

        /*Set i to the next node*/
        i = i_next;
    }

    /*Remove the object from parent's children list*/
    lv_obj_t * par = lv_obj_get_parent(obj);
    if(par == NULL) { /*It is a screen*/
        lv_disp_t * d = lv_obj_get_disp(obj);
        lv_ll_rem(&d->scr_ll, obj);
    } else {
        lv_ll_rem(&(par->child_ll), obj);
    }

    /* Reset all input devices if
     * the object to delete is used*/
    lv_indev_t * indev = lv_indev_get_next(NULL);
    while(indev) {
        if(indev->proc.types.pointer.act_obj == obj || indev->proc.types.pointer.last_obj == obj) {
            lv_indev_reset(indev);
        }

#if LV_USE_GROUP
        if(was_focused) {
            lv_indev_reset(indev);
        }
#endif
        indev = lv_indev_get_next(indev);
    }

    /* All children deleted.
     * Now clean up the object specific data*/
    obj->signal_cb(obj, LV_SIGNAL_CLEANUP, NULL);

    /*Delete the base objects*/
    if(obj->ext_attr != NULL) lv_mem_free(obj->ext_attr);
    lv_mem_free(obj); /*Free the object itself*/

    /*Send a signal to the parent to notify it about the child delete*/
    if(par != NULL) {
        par->signal_cb(par, LV_SIGNAL_CHILD_CHG, NULL);
    }

    return LV_RES_INV;
}

/**
 * Delete all children of an object
 * @param obj pointer to an object
 */
void lv_obj_clean(lv_obj_t * obj)
{
    lv_obj_t * child = lv_obj_get_child(obj, NULL);
    lv_obj_t * child_next;
    while(child) {
        /* Read the next child before deleting the current
         * because the next couldn't be read from a deleted (invalid) node*/
        child_next = lv_obj_get_child(obj, child);
        lv_obj_del(child);
        child = child_next;
    }
}

/**
 * Mark the object as invalid therefore its current position will be redrawn by 'lv_refr_task'
 * @param obj pointer to an object
 */
void lv_obj_invalidate(const lv_obj_t * obj)
{
    if(lv_obj_get_hidden(obj)) return;

    /*Invalidate the object only if it belongs to the 'LV_GC_ROOT(_lv_act_scr)'*/
    lv_obj_t * obj_scr = lv_obj_get_screen(obj);
    lv_disp_t * disp   = lv_obj_get_disp(obj_scr);
    if(obj_scr == lv_disp_get_scr_act(disp) || obj_scr == lv_disp_get_layer_top(disp) ||
       obj_scr == lv_disp_get_layer_sys(disp)) {
        /*Truncate recursively to the parents*/
        lv_area_t area_trunc;
        lv_obj_t * par = lv_obj_get_parent(obj);
        bool union_ok  = true;
        /*Start with the original coordinates*/
        lv_coord_t ext_size = obj->ext_size;
        lv_area_copy(&area_trunc, &obj->coords);
        area_trunc.x1 -= ext_size;
        area_trunc.y1 -= ext_size;
        area_trunc.x2 += ext_size;
        area_trunc.y2 += ext_size;

        /*Check through all parents*/
        while(par != NULL) {
            union_ok = lv_area_intersect(&area_trunc, &area_trunc, &par->coords);
            if(union_ok == false) break; /*If no common parts with parent break;*/
            if(lv_obj_get_hidden(par))
                return; /*If the parent is hidden then the child is hidden and won't be drawn*/

            par = lv_obj_get_parent(par);
        }

        if(union_ok) lv_inv_area(disp, &area_trunc);
    }
}

/*=====================
 * Setter functions
 *====================*/

/*--------------------
 * Parent/children set
 *--------------------*/

/**
 * Set a new parent for an object. Its relative position will be the same.
 * @param obj pointer to an object. Can't be a screen.
 * @param parent pointer to the new parent object. (Can't be NULL)
 */
void lv_obj_set_parent(lv_obj_t * obj, lv_obj_t * parent)
{
    if(obj->par == NULL) {
        LV_LOG_WARN("Can't set the parent of a screen");
        return;
    }

    if(parent == NULL) {
        LV_LOG_WARN("Can't set parent == NULL to an object");
        return;
    }

    lv_obj_invalidate(obj);

    lv_point_t old_pos;
    old_pos.x = lv_obj_get_x(obj);
    old_pos.y = lv_obj_get_y(obj);

    lv_obj_t * old_par = obj->par;

    lv_ll_chg_list(&obj->par->child_ll, &parent->child_ll, obj);
    obj->par = parent;
    lv_obj_set_pos(obj, old_pos.x, old_pos.y);

    /*Notify the original parent because one of its children is lost*/
    old_par->signal_cb(old_par, LV_SIGNAL_CHILD_CHG, NULL);

    /*Notify the new parent about the child*/
    parent->signal_cb(parent, LV_SIGNAL_CHILD_CHG, obj);

    lv_obj_invalidate(obj);
}

/*--------------------
 * Coordinate set
 * ------------------*/

/**
 * Set relative the position of an object (relative to the parent)
 * @param obj pointer to an object
 * @param x new distance from the left side of the parent
 * @param y new distance from the top of the parent
 */
void lv_obj_set_pos(lv_obj_t * obj, lv_coord_t x, lv_coord_t y)
{
    /*Convert x and y to absolute coordinates*/
    lv_obj_t * par = obj->par;
    x              = x + par->coords.x1;
    y              = y + par->coords.y1;

    /*Calculate and set the movement*/
    lv_point_t diff;
    diff.x = x - obj->coords.x1;
    diff.y = y - obj->coords.y1;

    /* Do nothing if the position is not changed */
    /* It is very important else recursive positioning can
     * occur without position change*/
    if(diff.x == 0 && diff.y == 0) return;

    /*Invalidate the original area*/
    lv_obj_invalidate(obj);

    /*Save the original coordinates*/
    lv_area_t ori;
    lv_obj_get_coords(obj, &ori);

    obj->coords.x1 += diff.x;
    obj->coords.y1 += diff.y;
    obj->coords.x2 += diff.x;
    obj->coords.y2 += diff.y;

#if USE_LV_EXTENDED_CLICK_AREA
    update_ext_coords(&(obj->coords), &(obj->ext_coords), obj->hor_pad, obj->ver_pad);
#endif

    refresh_children_position(obj, diff.x, diff.y);

    /*Inform the object about its new coordinates*/
    obj->signal_cb(obj, LV_SIGNAL_CORD_CHG, &ori);

    /*Send a signal to the parent too*/
    par->signal_cb(par, LV_SIGNAL_CHILD_CHG, obj);

    /*Invalidate the new area*/
    lv_obj_invalidate(obj);
}

/**
 * Set the x coordinate of a object
 * @param obj pointer to an object
 * @param x new distance from the left side from the parent
 */
void lv_obj_set_x(lv_obj_t * obj, lv_coord_t x)
{
    lv_obj_set_pos(obj, x, lv_obj_get_y(obj));
}

/**
 * Set the y coordinate of a object
 * @param obj pointer to an object
 * @param y new distance from the top of the parent
 */
void lv_obj_set_y(lv_obj_t * obj, lv_coord_t y)
{
    lv_obj_set_pos(obj, lv_obj_get_x(obj), y);
}

/**
 * Set the size of an object
 * @param obj pointer to an object
 * @param w new width
 * @param h new height
 */
void lv_obj_set_size(lv_obj_t * obj, lv_coord_t w, lv_coord_t h)
{

    /* Do nothing if the size is not changed */
    /* It is very important else recursive resizing can
     * occur without size change*/
    if(lv_obj_get_width(obj) == w && lv_obj_get_height(obj) == h) {
        return;
    }

    /*Invalidate the original area*/
    lv_obj_invalidate(obj);

    /*Save the original coordinates*/
    lv_area_t ori;
    lv_obj_get_coords(obj, &ori);

    // Set the length and height
    obj->coords.x2 = obj->coords.x1 + w - 1;
    obj->coords.y2 = obj->coords.y1 + h - 1;

<<<<<<< HEAD
#if USE_LV_EXTENDED_CLICK_AREA
    update_ext_coords(&(obj->coords), &(obj->ext_coords), obj->hor_pad, obj->ver_pad);
#endif

=======
>>>>>>> 3d4c784c
    /*Send a signal to the object with its new coordinates*/
    obj->signal_cb(obj, LV_SIGNAL_CORD_CHG, &ori);

    /*Send a signal to the parent too*/
    lv_obj_t * par = lv_obj_get_parent(obj);
    if(par != NULL) par->signal_cb(par, LV_SIGNAL_CHILD_CHG, obj);

    /*Tell the children the parent's size has changed*/
    lv_obj_t * i;
    LV_LL_READ(obj->child_ll, i)
    {
        i->signal_cb(i, LV_SIGNAL_PARENT_SIZE_CHG, NULL);
    }

    /*Invalidate the new area*/
    lv_obj_invalidate(obj);

    /*Automatically realign the object if required*/
#if LV_OBJ_REALIGN
    if(obj->realign.auto_realign) lv_obj_realign(obj);
#endif
}

#if USE_LV_EXTENDED_CLICK_AREA
/**
 * Set the size of an extended clickable area
 * @param obj pointer to an object
 * @param w extended width to both sides
 * @param h extended height to both sides
 */
void lv_obj_set_ext_paddings(lv_obj_t * obj, lv_coord_t w, lv_coord_t h)
{
    obj->ext_paddings.x1 = w;
    obj->ext_paddings.x2 = w;
    obj->ext_paddings.y1 = h;
    obj->ext_paddings.y2 = h;

    update_ext_coords(&(obj->coords), &(obj->ext_coords), &(obj->ext_paddings));
}
#endif

/**
 * Set the width of an object
 * @param obj pointer to an object
 * @param w new width
 */
void lv_obj_set_width(lv_obj_t * obj, lv_coord_t w)
{
    lv_obj_set_size(obj, w, lv_obj_get_height(obj));
}

/**
 * Set the height of an object
 * @param obj pointer to an object
 * @param h new height
 */
void lv_obj_set_height(lv_obj_t * obj, lv_coord_t h)
{
    lv_obj_set_size(obj, lv_obj_get_width(obj), h);
}

/**
 * Align an object to an other object.
 * @param obj pointer to an object to align
 * @param base pointer to an object (if NULL the parent is used). 'obj' will be aligned to it.
 * @param align type of alignment (see 'lv_align_t' enum)
 * @param x_mod x coordinate shift after alignment
 * @param y_mod y coordinate shift after alignment
 */
void lv_obj_align(lv_obj_t * obj, const lv_obj_t * base, lv_align_t align, lv_coord_t x_mod,
                  lv_coord_t y_mod)
{
    lv_coord_t new_x = lv_obj_get_x(obj);
    lv_coord_t new_y = lv_obj_get_y(obj);

    if(base == NULL) {
        base = lv_obj_get_parent(obj);
    }

    switch(align) {
        case LV_ALIGN_CENTER:
            new_x = lv_obj_get_width(base) / 2 - lv_obj_get_width(obj) / 2;
            new_y = lv_obj_get_height(base) / 2 - lv_obj_get_height(obj) / 2;
            break;

        case LV_ALIGN_IN_TOP_LEFT:
            new_x = 0;
            new_y = 0;
            break;
        case LV_ALIGN_IN_TOP_MID:
            new_x = lv_obj_get_width(base) / 2 - lv_obj_get_width(obj) / 2;
            new_y = 0;
            break;

        case LV_ALIGN_IN_TOP_RIGHT:
            new_x = lv_obj_get_width(base) - lv_obj_get_width(obj);
            new_y = 0;
            break;

        case LV_ALIGN_IN_BOTTOM_LEFT:
            new_x = 0;
            new_y = lv_obj_get_height(base) - lv_obj_get_height(obj);
            break;
        case LV_ALIGN_IN_BOTTOM_MID:
            new_x = lv_obj_get_width(base) / 2 - lv_obj_get_width(obj) / 2;
            new_y = lv_obj_get_height(base) - lv_obj_get_height(obj);
            break;

        case LV_ALIGN_IN_BOTTOM_RIGHT:
            new_x = lv_obj_get_width(base) - lv_obj_get_width(obj);
            new_y = lv_obj_get_height(base) - lv_obj_get_height(obj);
            break;

        case LV_ALIGN_IN_LEFT_MID:
            new_x = 0;
            new_y = lv_obj_get_height(base) / 2 - lv_obj_get_height(obj) / 2;
            break;

        case LV_ALIGN_IN_RIGHT_MID:
            new_x = lv_obj_get_width(base) - lv_obj_get_width(obj);
            new_y = lv_obj_get_height(base) / 2 - lv_obj_get_height(obj) / 2;
            break;

        case LV_ALIGN_OUT_TOP_LEFT:
            new_x = 0;
            new_y = -lv_obj_get_height(obj);
            break;

        case LV_ALIGN_OUT_TOP_MID:
            new_x = lv_obj_get_width(base) / 2 - lv_obj_get_width(obj) / 2;
            new_y = -lv_obj_get_height(obj);
            break;

        case LV_ALIGN_OUT_TOP_RIGHT:
            new_x = lv_obj_get_width(base) - lv_obj_get_width(obj);
            new_y = -lv_obj_get_height(obj);
            break;

        case LV_ALIGN_OUT_BOTTOM_LEFT:
            new_x = 0;
            new_y = lv_obj_get_height(base);
            break;

        case LV_ALIGN_OUT_BOTTOM_MID:
            new_x = lv_obj_get_width(base) / 2 - lv_obj_get_width(obj) / 2;
            new_y = lv_obj_get_height(base);
            break;

        case LV_ALIGN_OUT_BOTTOM_RIGHT:
            new_x = lv_obj_get_width(base) - lv_obj_get_width(obj);
            new_y = lv_obj_get_height(base);
            break;

        case LV_ALIGN_OUT_LEFT_TOP:
            new_x = -lv_obj_get_width(obj);
            new_y = 0;
            break;

        case LV_ALIGN_OUT_LEFT_MID:
            new_x = -lv_obj_get_width(obj);
            new_y = lv_obj_get_height(base) / 2 - lv_obj_get_height(obj) / 2;
            break;

        case LV_ALIGN_OUT_LEFT_BOTTOM:
            new_x = -lv_obj_get_width(obj);
            new_y = lv_obj_get_height(base) - lv_obj_get_height(obj);
            break;

        case LV_ALIGN_OUT_RIGHT_TOP:
            new_x = lv_obj_get_width(base);
            new_y = 0;
            break;

        case LV_ALIGN_OUT_RIGHT_MID:
            new_x = lv_obj_get_width(base);
            new_y = lv_obj_get_height(base) / 2 - lv_obj_get_height(obj) / 2;
            break;

        case LV_ALIGN_OUT_RIGHT_BOTTOM:
            new_x = lv_obj_get_width(base);
            new_y = lv_obj_get_height(base) - lv_obj_get_height(obj);
            break;
    }

    /*Bring together the coordination system of base and obj*/
    lv_obj_t * par        = lv_obj_get_parent(obj);
    lv_coord_t base_abs_x = base->coords.x1;
    lv_coord_t base_abs_y = base->coords.y1;
    lv_coord_t par_abs_x  = par->coords.x1;
    lv_coord_t par_abs_y  = par->coords.y1;
    new_x += x_mod + base_abs_x;
    new_y += y_mod + base_abs_y;
    new_x -= par_abs_x;
    new_y -= par_abs_y;

    lv_obj_set_pos(obj, new_x, new_y);

#if LV_OBJ_REALIGN
    /*Save the last align parameters to use them in `lv_obj_realign`*/
    obj->realign.align       = align;
    obj->realign.xofs        = x_mod;
    obj->realign.yofs        = y_mod;
    obj->realign.base        = base;
    obj->realign.origo_align = 0;
#endif
}

/**
 * Align an object to an other object.
 * @param obj pointer to an object to align
 * @param base pointer to an object (if NULL the parent is used). 'obj' will be aligned to it.
 * @param align type of alignment (see 'lv_align_t' enum)
 * @param x_mod x coordinate shift after alignment
 * @param y_mod y coordinate shift after alignment
 */
void lv_obj_align_origo(lv_obj_t * obj, const lv_obj_t * base, lv_align_t align, lv_coord_t x_mod,
                        lv_coord_t y_mod)
{
    lv_coord_t new_x = lv_obj_get_x(obj);
    lv_coord_t new_y = lv_obj_get_y(obj);

    lv_coord_t obj_w_half = lv_obj_get_width(obj) / 2;
    lv_coord_t obj_h_half = lv_obj_get_height(obj) / 2;

    if(base == NULL) {
        base = lv_obj_get_parent(obj);
    }

    switch(align) {
        case LV_ALIGN_CENTER:
            new_x = lv_obj_get_width(base) / 2 - obj_w_half;
            new_y = lv_obj_get_height(base) / 2 - obj_h_half;
            break;

        case LV_ALIGN_IN_TOP_LEFT:
            new_x = -obj_w_half;
            new_y = -obj_h_half;
            break;
        case LV_ALIGN_IN_TOP_MID:
            new_x = lv_obj_get_width(base) / 2 - obj_w_half;
            new_y = -obj_h_half;
            break;

        case LV_ALIGN_IN_TOP_RIGHT:
            new_x = lv_obj_get_width(base) - obj_w_half;
            new_y = -obj_h_half;
            break;

        case LV_ALIGN_IN_BOTTOM_LEFT:
            new_x = -obj_w_half;
            new_y = lv_obj_get_height(base) - obj_h_half;
            break;
        case LV_ALIGN_IN_BOTTOM_MID:
            new_x = lv_obj_get_width(base) / 2 - obj_w_half;
            new_y = lv_obj_get_height(base) - obj_h_half;
            break;

        case LV_ALIGN_IN_BOTTOM_RIGHT:
            new_x = lv_obj_get_width(base) - obj_w_half;
            new_y = lv_obj_get_height(base) - obj_h_half;
            break;

        case LV_ALIGN_IN_LEFT_MID:
            new_x = -obj_w_half;
            new_y = lv_obj_get_height(base) / 2 - obj_h_half;
            break;

        case LV_ALIGN_IN_RIGHT_MID:
            new_x = lv_obj_get_width(base) - obj_w_half;
            new_y = lv_obj_get_height(base) / 2 - obj_h_half;
            break;

        case LV_ALIGN_OUT_TOP_LEFT:
            new_x = -obj_w_half;
            new_y = -obj_h_half;
            break;

        case LV_ALIGN_OUT_TOP_MID:
            new_x = lv_obj_get_width(base) / 2 - obj_w_half;
            new_y = -obj_h_half;
            break;

        case LV_ALIGN_OUT_TOP_RIGHT:
            new_x = lv_obj_get_width(base) - obj_w_half;
            new_y = -obj_h_half;
            break;

        case LV_ALIGN_OUT_BOTTOM_LEFT:
            new_x = -obj_w_half;
            new_y = lv_obj_get_height(base) - obj_h_half;
            break;

        case LV_ALIGN_OUT_BOTTOM_MID:
            new_x = lv_obj_get_width(base) / 2 - obj_w_half;
            new_y = lv_obj_get_height(base) - obj_h_half;
            break;

        case LV_ALIGN_OUT_BOTTOM_RIGHT:
            new_x = lv_obj_get_width(base) - obj_w_half;
            new_y = lv_obj_get_height(base) - obj_h_half;
            break;

        case LV_ALIGN_OUT_LEFT_TOP:
            new_x = -obj_w_half;
            new_y = -obj_h_half;
            break;

        case LV_ALIGN_OUT_LEFT_MID:
            new_x = -obj_w_half;
            new_y = lv_obj_get_height(base) / 2 - obj_h_half;
            break;

        case LV_ALIGN_OUT_LEFT_BOTTOM:
            new_x = -obj_w_half;
            new_y = lv_obj_get_height(base) - obj_h_half;
            break;

        case LV_ALIGN_OUT_RIGHT_TOP:
            new_x = lv_obj_get_width(base) - obj_w_half;
            new_y = -obj_h_half;
            break;

        case LV_ALIGN_OUT_RIGHT_MID:
            new_x = lv_obj_get_width(base) - obj_w_half;
            new_y = lv_obj_get_height(base) / 2 - obj_h_half;
            break;

        case LV_ALIGN_OUT_RIGHT_BOTTOM:
            new_x = lv_obj_get_width(base) - obj_w_half;
            new_y = lv_obj_get_height(base) - obj_h_half;
            break;
    }

    /*Bring together the coordination system of base and obj*/
    lv_obj_t * par        = lv_obj_get_parent(obj);
    lv_coord_t base_abs_x = base->coords.x1;
    lv_coord_t base_abs_y = base->coords.y1;
    lv_coord_t par_abs_x  = par->coords.x1;
    lv_coord_t par_abs_y  = par->coords.y1;
    new_x += x_mod + base_abs_x;
    new_y += y_mod + base_abs_y;
    new_x -= par_abs_x;
    new_y -= par_abs_y;

    lv_obj_set_pos(obj, new_x, new_y);

#if LV_OBJ_REALIGN
    /*Save the last align parameters to use them in `lv_obj_realign`*/
    obj->realign.align       = align;
    obj->realign.xofs        = x_mod;
    obj->realign.yofs        = y_mod;
    obj->realign.base        = base;
    obj->realign.origo_align = 1;
#endif
}

/**
 * Realign the object based on the last `lv_obj_align` parameters.
 * @param obj pointer to an object
 */
void lv_obj_realign(lv_obj_t * obj)
{
#if LV_OBJ_REALIGN
    if(obj->realign.origo_align)
        lv_obj_align_origo(obj, obj->realign.base, obj->realign.align, obj->realign.xofs,
                           obj->realign.yofs);
    else
        lv_obj_align(obj, obj->realign.base, obj->realign.align, obj->realign.xofs,
                     obj->realign.yofs);
#else
    (void)obj;
    LV_LOG_WARN("lv_obj_realaign: no effect because LV_OBJ_REALIGN = 0");
#endif
}

/**
 * Enable the automatic realign of the object when its size has changed based on the last
 * `lv_obj_align` parameters.
 * @param obj pointer to an object
 * @param en true: enable auto realign; false: disable auto realign
 */
void lv_obj_set_auto_realign(lv_obj_t * obj, bool en)
{
#if LV_OBJ_REALIGN
    obj->realign.auto_realign = en ? 1 : 0;
#else
    (void)obj;
    (void)en;
    LV_LOG_WARN("lv_obj_set_auto_realign: no effect because LV_OBJ_REALIGN = 0");
#endif
}

/*---------------------
 * Appearance set
 *--------------------*/

/**
 * Set a new style for an object
 * @param obj pointer to an object
 * @param style_p pointer to the new style
 */
void lv_obj_set_style(lv_obj_t * obj, lv_style_t * style)
{
    obj->style_p = style;

    /*Send a signal about style change to every children with NULL style*/
    refresh_children_style(obj);

    /*Notify the object about the style change too*/
    lv_obj_refresh_style(obj);
}

/**
 * Notify an object about its style is modified
 * @param obj pointer to an object
 */
void lv_obj_refresh_style(lv_obj_t * obj)
{
    lv_obj_invalidate(obj);
    obj->signal_cb(obj, LV_SIGNAL_STYLE_CHG, NULL);
    lv_obj_invalidate(obj);
}

/**
 * Notify all object if a style is modified
 * @param style pointer to a style. Only the objects with this style will be notified
 *               (NULL to notify all objects)
 */
void lv_obj_report_style_mod(lv_style_t * style)
{
    lv_disp_t * d = lv_disp_get_next(NULL);

    while(d) {
        lv_obj_t * i;
        LV_LL_READ(d->scr_ll, i)
        {
            if(i->style_p == style || style == NULL) {
                lv_obj_refresh_style(i);
            }

            report_style_mod_core(style, i);
        }
        d = lv_disp_get_next(d);
    }
}

/*-----------------
 * Attribute set
 *----------------*/

/**
 * Hide an object. It won't be visible and clickable.
 * @param obj pointer to an object
 * @param en true: hide the object
 */
void lv_obj_set_hidden(lv_obj_t * obj, bool en)
{
    if(!obj->hidden)
        lv_obj_invalidate(obj); /*Invalidate when not hidden (hidden objects are ignored) */

    obj->hidden = en == false ? 0 : 1;

    if(!obj->hidden)
        lv_obj_invalidate(obj); /*Invalidate when not hidden (hidden objects are ignored) */

    lv_obj_t * par = lv_obj_get_parent(obj);
    par->signal_cb(par, LV_SIGNAL_CHILD_CHG, obj);
}

/**
 * Enable or disable the clicking of an object
 * @param obj pointer to an object
 * @param en true: make the object clickable
 */
void lv_obj_set_click(lv_obj_t * obj, bool en)
{
    obj->click = (en == true ? 1 : 0);
}

/**
 * Enable to bring this object to the foreground if it
 * or any of its children is clicked
 * @param obj pointer to an object
 * @param en true: enable the auto top feature
 */
void lv_obj_set_top(lv_obj_t * obj, bool en)
{
    obj->top = (en == true ? 1 : 0);
}

/**
 * Enable the dragging of an object
 * @param obj pointer to an object
 * @param en true: make the object dragable
 */
void lv_obj_set_drag(lv_obj_t * obj, bool en)
{
    if(en == true) lv_obj_set_click(obj, true); /*Drag is useless without enabled clicking*/
    obj->drag = (en == true ? 1 : 0);
}

/**
 * Set the directions an object can be dragged in
 * @param obj pointer to an object
 * @param drag_dir bitwise OR of allowed directions an object can be dragged in
 */
void lv_obj_set_drag_dir(lv_obj_t * obj, lv_drag_dir_t drag_dir)
{
    obj->drag_dir = drag_dir;

    if(obj->drag_dir != 0) lv_obj_set_drag(obj, true); /*Drag direction requires drag*/
}

/**
 * Enable the throwing of an object after is is dragged
 * @param obj pointer to an object
 * @param en true: enable the drag throw
 */
void lv_obj_set_drag_throw(lv_obj_t * obj, bool en)
{
    obj->drag_throw = (en == true ? 1 : 0);
}

/**
 * Enable to use parent for drag related operations.
 * If trying to drag the object the parent will be moved instead
 * @param obj pointer to an object
 * @param en true: enable the 'drag parent' for the object
 */
void lv_obj_set_drag_parent(lv_obj_t * obj, bool en)
{
    obj->drag_parent = (en == true ? 1 : 0);
}

/**
 * Propagate the events to the parent too
 * @param obj pointer to an object
 * @param en true: enable the event propagation
 */
void lv_obj_set_parent_event(lv_obj_t * obj, bool en)
{
    obj->parent_event = (en == true ? 1 : 0);
}

/**
 * Set the opa scale enable parameter (required to set opa_scale with `lv_obj_set_opa_scale()`)
 * @param obj pointer to an object
 * @param en true: opa scaling is enabled for this object and all children; false: no opa scaling
 */
void lv_obj_set_opa_scale_enable(lv_obj_t * obj, bool en)
{
    obj->opa_scale_en = en ? 1 : 0;
}

/**
 * Set the opa scale of an object
 * @param obj pointer to an object
 * @param opa_scale a factor to scale down opacity [0..255]
 */
void lv_obj_set_opa_scale(lv_obj_t * obj, lv_opa_t opa_scale)
{
    obj->opa_scale = opa_scale;
    lv_obj_invalidate(obj);
}

/**
 * Set a bit or bits in the protect filed
 * @param obj pointer to an object
 * @param prot 'OR'-ed values from `lv_protect_t`
 */
void lv_obj_set_protect(lv_obj_t * obj, uint8_t prot)
{
    obj->protect |= prot;
}

/**
 * Clear a bit or bits in the protect filed
 * @param obj pointer to an object
 * @param prot 'OR'-ed values from `lv_protect_t`
 */
void lv_obj_clear_protect(lv_obj_t * obj, uint8_t prot)
{
    prot = (~prot) & 0xFF;
    obj->protect &= prot;
}

/**
 * Set a an event handler function for an object.
 * Used by the user to react on event which happens with the object.
 * @param obj pointer to an object
 * @param cb the new event function
 */
void lv_obj_set_event_cb(lv_obj_t * obj, lv_event_cb_t cb)
{
    obj->event_cb = cb;
}

/**
 * Send an event to the object
 * @param obj pointer to an object
 * @param event the type of the event from `lv_event_t`
 * @param data arbitrary data depending on the object type and the event. (Usually `NULL`)
 * @return LV_RES_OK: `obj` was not deleted in the event; LV_RES_INV: `obj` was deleted in the event
 */
lv_res_t lv_event_send(lv_obj_t * obj, lv_event_t event, const void * data)
{
    if(obj == NULL) return LV_RES_OK;

    /*If the event was send from an other event save the current states to restore it at the end*/
    lv_obj_t * prev_obj_act   = event_act_obj;
    bool prev_obj_act_deleted = event_act_obj_deleted;
    const void * prev_data    = event_act_data;

    event_act_obj         = obj;
    event_act_obj_deleted = false;
    event_act_data        = data;

    if(obj->event_cb) obj->event_cb(obj, event);

    bool deleted = event_act_obj_deleted;

    /*Restore the previous states*/
    event_act_obj         = prev_obj_act;
    event_act_obj_deleted = prev_obj_act_deleted;
    event_act_data        = prev_data;

    if(deleted) {
        return LV_RES_INV;
    }

    if(obj->parent_event && obj->par) {
        lv_res_t res = lv_event_send(obj->par, event, data);
        if(res != LV_RES_OK) return LV_RES_INV;
    }

    return LV_RES_OK;
}

/**
 * Get the `data` parameter of the current event
 * @return the `data` parameter
 */
const void * lv_event_get_data(void)
{
    return event_act_data;
}

/**
 * Set the a signal function of an object. Used internally by the library.
 * Always call the previous signal function in the new.
 * @param obj pointer to an object
 * @param cb the new signal function
 */
void lv_obj_set_signal_cb(lv_obj_t * obj, lv_signal_cb_t cb)
{
    obj->signal_cb = cb;
}

/**
 * Send an event to the object
 * @param obj pointer to an object
 * @param event the type of the event from `lv_event_t`.
 */
void lv_signal_send(lv_obj_t * obj, lv_signal_t signal, void * param)
{
    if(obj->signal_cb) obj->signal_cb(obj, signal, param);
}

/**
 * Set a new design function for an object
 * @param obj pointer to an object
 * @param cb the new design function
 */
void lv_obj_set_design_cb(lv_obj_t * obj, lv_design_cb_t cb)
{
    obj->design_cb = cb;
}

/*----------------
 * Other set
 *--------------*/

/**
 * Allocate a new ext. data for an object
 * @param obj pointer to an object
 * @param ext_size the size of the new ext. data
 * @return Normal pointer to the allocated ext
 */
void * lv_obj_allocate_ext_attr(lv_obj_t * obj, uint16_t ext_size)
{
    obj->ext_attr = lv_mem_realloc(obj->ext_attr, ext_size);

    return (void *)obj->ext_attr;
}

/**
 * Send a 'LV_SIGNAL_REFR_EXT_SIZE' signal to the object
 * @param obj pointer to an object
 */
void lv_obj_refresh_ext_size(lv_obj_t * obj)
{
    obj->ext_size = 0;
    obj->signal_cb(obj, LV_SIGNAL_REFR_EXT_SIZE, NULL);

    lv_obj_invalidate(obj);
}

#if LV_USE_ANIMATION
/**
 * Animate an object
 * @param obj pointer to an object to animate
 * @param type type of animation from 'lv_anim_builtin_t'. 'OR' it with ANIM_IN or ANIM_OUT
 * @param time time of animation in milliseconds
 * @param delay delay before the animation in milliseconds
 * @param cb a function to call when the animation is ready
 */
void lv_obj_animate(lv_obj_t * obj, lv_anim_builtin_t type, uint16_t time, uint16_t delay,
                    void (*cb)(lv_obj_t *))
{
    lv_obj_t * par = lv_obj_get_parent(obj);

    /*Get the direction*/
    bool out = (type & LV_ANIM_DIR_MASK) == LV_ANIM_IN ? false : true;
    type     = type & (~LV_ANIM_DIR_MASK);

    lv_anim_t a;
    a.var            = obj;
    a.time           = time;
    a.act_time       = (int32_t)-delay;
    a.end_cb         = (void (*)(void *))cb;
    a.path           = lv_anim_path_linear;
    a.playback_pause = 0;
    a.repeat_pause   = 0;
    a.playback       = 0;
    a.repeat         = 0;

    /*Init to ANIM_IN*/
    switch(type) {
        case LV_ANIM_FLOAT_LEFT:
            a.fp    = (void (*)(void *, int32_t))lv_obj_set_x;
            a.start = -lv_obj_get_width(obj);
            a.end   = lv_obj_get_x(obj);
            break;
        case LV_ANIM_FLOAT_RIGHT:
            a.fp    = (void (*)(void *, int32_t))lv_obj_set_x;
            a.start = lv_obj_get_width(par);
            a.end   = lv_obj_get_x(obj);
            break;
        case LV_ANIM_FLOAT_TOP:
            a.fp    = (void (*)(void *, int32_t))lv_obj_set_y;
            a.start = -lv_obj_get_height(obj);
            a.end   = lv_obj_get_y(obj);
            break;
        case LV_ANIM_FLOAT_BOTTOM:
            a.fp    = (void (*)(void *, int32_t))lv_obj_set_y;
            a.start = lv_obj_get_height(par);
            a.end   = lv_obj_get_y(obj);
            break;
        case LV_ANIM_GROW_H:
            a.fp    = (void (*)(void *, int32_t))lv_obj_set_width;
            a.start = 0;
            a.end   = lv_obj_get_width(obj);
            break;
        case LV_ANIM_GROW_V:
            a.fp    = (void (*)(void *, int32_t))lv_obj_set_height;
            a.start = 0;
            a.end   = lv_obj_get_height(obj);
            break;
        case LV_ANIM_NONE:
            a.fp    = NULL;
            a.start = 0;
            a.end   = 0;
            break;
        default: break;
    }

    /*Swap start and end in case of ANIM OUT*/
    if(out != false) {
        int32_t tmp = a.start;
        a.start     = a.end;
        a.end       = tmp;
    }

    lv_anim_create(&a);
}

#endif

/*=======================
 * Getter functions
 *======================*/

/**
 * Return with the screen of an object
 * @param obj pointer to an object
 * @return pointer to a screen
 */
lv_obj_t * lv_obj_get_screen(const lv_obj_t * obj)
{
    const lv_obj_t * par = obj;
    const lv_obj_t * act_p;

    do {
        act_p = par;
        par   = lv_obj_get_parent(act_p);
    } while(par != NULL);

    return (lv_obj_t *)act_p;
}

/**
 * Get the display of an object
 * @param scr pointer to an object
 * @return pointer the object's display
 */
lv_disp_t * lv_obj_get_disp(const lv_obj_t * obj)
{
    const lv_obj_t * scr;

    if(obj->par == NULL)
        scr = obj; /*`obj` is a screen*/
    else
        scr = lv_obj_get_screen(obj); /*get the screen of `obj`*/

    lv_disp_t * d;
    LV_LL_READ(LV_GC_ROOT(_lv_disp_ll), d)
    {
        lv_obj_t * s;
        LV_LL_READ(d->scr_ll, s)
        {
            if(s == scr) return d;
        }
    }

    LV_LOG_WARN("lv_scr_get_disp: screen not found")
    return NULL;
}

/*---------------------
 * Parent/children get
 *--------------------*/

/**
 * Returns with the parent of an object
 * @param obj pointer to an object
 * @return pointer to the parent of  'obj'
 */
lv_obj_t * lv_obj_get_parent(const lv_obj_t * obj)
{
    return obj->par;
}

/**
 * Iterate through the children of an object (start from the "youngest")
 * @param obj pointer to an object
 * @param child NULL at first call to get the next children
 *                  and the previous return value later
 * @return the child after 'act_child' or NULL if no more child
 */
lv_obj_t * lv_obj_get_child(const lv_obj_t * obj, const lv_obj_t * child)
{
    lv_obj_t * result = NULL;

    if(child == NULL) {
        result = lv_ll_get_head(&obj->child_ll);
    } else {
        result = lv_ll_get_next(&obj->child_ll, child);
    }

    return result;
}

/**
 * Iterate through the children of an object (start from the "oldest")
 * @param obj pointer to an object
 * @param child NULL at first call to get the next children
 *                  and the previous return value later
 * @return the child after 'act_child' or NULL if no more child
 */
lv_obj_t * lv_obj_get_child_back(const lv_obj_t * obj, const lv_obj_t * child)
{
    lv_obj_t * result = NULL;

    if(child == NULL) {
        result = lv_ll_get_tail(&obj->child_ll);
    } else {
        result = lv_ll_get_prev(&obj->child_ll, child);
    }

    return result;
}

/**
 * Count the children of an object (only children directly on 'obj')
 * @param obj pointer to an object
 * @return children number of 'obj'
 */
uint16_t lv_obj_count_children(const lv_obj_t * obj)
{
    lv_obj_t * i;
    uint16_t cnt = 0;

    LV_LL_READ(obj->child_ll, i) cnt++;

    return cnt;
}

/*---------------------
 * Coordinate get
 *--------------------*/

/**
 * Copy the coordinates of an object to an area
 * @param obj pointer to an object
 * @param cords_p pointer to an area to store the coordinates
 */
void lv_obj_get_coords(const lv_obj_t * obj, lv_area_t * cords_p)
{
    lv_area_copy(cords_p, &obj->coords);
}

/**
 * Get the x coordinate of object
 * @param obj pointer to an object
 * @return distance of 'obj' from the left side of its parent
 */
lv_coord_t lv_obj_get_x(const lv_obj_t * obj)
{
    lv_coord_t rel_x;
    lv_obj_t * parent = lv_obj_get_parent(obj);
    rel_x             = obj->coords.x1 - parent->coords.x1;

    return rel_x;
}

/**
 * Get the y coordinate of object
 * @param obj pointer to an object
 * @return distance of 'obj' from the top of its parent
 */
lv_coord_t lv_obj_get_y(const lv_obj_t * obj)
{
    lv_coord_t rel_y;
    lv_obj_t * parent = lv_obj_get_parent(obj);
    rel_y             = obj->coords.y1 - parent->coords.y1;

    return rel_y;
}

/**
 * Get the width of an object
 * @param obj pointer to an object
 * @return the width
 */
lv_coord_t lv_obj_get_width(const lv_obj_t * obj)
{
    return lv_area_get_width(&obj->coords);
}

/**
 * Get the height of an object
 * @param obj pointer to an object
 * @return the height
 */
lv_coord_t lv_obj_get_height(const lv_obj_t * obj)
{
    return lv_area_get_height(&obj->coords);
}

/**
 * Get that width reduced by the left and right padding.
 * @param obj pointer to an object
 * @return the width which still fits into the container
 */
lv_coord_t lv_obj_get_width_fit(lv_obj_t * obj)
{
    lv_style_t * style = lv_obj_get_style(obj);

    return lv_obj_get_width(obj) - style->body.padding.left - style->body.padding.right;
}

/**
 * Get that height reduced by the top an bottom padding.
 * @param obj pointer to an object
 * @return the height which still fits into the container
 */
lv_coord_t lv_obj_get_height_fit(lv_obj_t * obj)
{
    lv_style_t * style = lv_obj_get_style(obj);

    return lv_obj_get_height(obj) - style->body.padding.top - style->body.padding.bottom;
}

#if USE_LV_EXTENDED_CLICK_AREA || USE_LV_EXTENDED_CLICK_AREA_TINY
/**
 * Get the horizontal padding of extended clickable area
 * @param obj pointer to an object
 * @return the horizontal padding
 */
uint8_t lv_obj_get_ext_hor_padding(const lv_obj_t * obj)
{
    return obj->ext_padding_hor;
}

/**
 * Get the vertical padding of extended clickable area
 * @param obj pointer to an object
 * @return the vertical padding
 */
uint8_t lv_obj_get_ext_ver_padding(const lv_obj_t * obj)
{
    return obj->ext_padding_ver;
}
#endif

/**
 * Get the extended size attribute of an object
 * @param obj pointer to an object
 * @return the extended size attribute
 */
lv_coord_t lv_obj_get_ext_size(const lv_obj_t * obj)
{
    return obj->ext_size;
}

/**
 * Get the automatic realign property of the object.
 * @param obj pointer to an object
 * @return  true: auto realign is enabled; false: auto realign is disabled
 */
bool lv_obj_get_auto_realign(lv_obj_t * obj)
{
#if LV_OBJ_REALIGN
    return obj->realign.auto_realign ? true : false;
#else
    (void)obj;
    return false;
#endif
}

/*-----------------
 * Appearance get
 *---------------*/

/**
 * Get the style pointer of an object (if NULL get style of the parent)
 * @param obj pointer to an object
 * @return pointer to a style
 */
lv_style_t * lv_obj_get_style(const lv_obj_t * obj)
{
    lv_style_t * style_act = obj->style_p;
    if(style_act == NULL) {
        lv_obj_t * par = obj->par;

        while(par) {
            if(par->style_p) {
                if(par->style_p->glass == 0) {
#if LV_USE_GROUP == 0
                    style_act = par->style_p;
#else
                    /*Is a parent is focused then use then focused style*/
                    lv_group_t * g = lv_obj_get_group(par);
                    if(lv_group_get_focused(g) == par) {
                        style_act = lv_group_mod_style(g, par->style_p);
                    } else {
                        style_act = par->style_p;
                    }
#endif
                    break;
                }
            }
            par = par->par;
        }
    }
#if LV_USE_GROUP
    if(obj->group_p) {
        if(lv_group_get_focused(obj->group_p) == obj) {
            style_act = lv_group_mod_style(obj->group_p, style_act);
        }
    }
#endif

    if(style_act == NULL) style_act = &lv_style_plain;

    return style_act;
}

/*-----------------
 * Attribute get
 *----------------*/

/**
 * Get the hidden attribute of an object
 * @param obj pointer to an object
 * @return true: the object is hidden
 */
bool lv_obj_get_hidden(const lv_obj_t * obj)
{
    return obj->hidden == 0 ? false : true;
}

/**
 * Get the click enable attribute of an object
 * @param obj pointer to an object
 * @return true: the object is clickable
 */
bool lv_obj_get_click(const lv_obj_t * obj)
{
    return obj->click == 0 ? false : true;
}

/**
 * Get the top enable attribute of an object
 * @param obj pointer to an object
 * @return true: the auto top feture is enabled
 */
bool lv_obj_get_top(const lv_obj_t * obj)
{
    return obj->top == 0 ? false : true;
}

/**
 * Get the drag enable attribute of an object
 * @param obj pointer to an object
 * @return true: the object is dragable
 */
bool lv_obj_get_drag(const lv_obj_t * obj)
{
    return obj->drag == 0 ? false : true;
}

/**
 * Get the directions an object can be dragged
 * @param obj pointer to an object
 * @return bitwise OR of allowed directions an object can be dragged in
 */
lv_drag_dir_t lv_obj_get_drag_dir(const lv_obj_t * obj)
{
    return obj->drag_dir;
}

/**
 * Get the drag throw enable attribute of an object
 * @param obj pointer to an object
 * @return true: drag throw is enabled
 */
bool lv_obj_get_drag_throw(const lv_obj_t * obj)
{
    return obj->drag_throw == 0 ? false : true;
}

/**
 * Get the drag parent attribute of an object
 * @param obj pointer to an object
 * @return true: drag parent is enabled
 */
bool lv_obj_get_drag_parent(const lv_obj_t * obj)
{
    return obj->drag_parent == 0 ? false : true;
}

/**
 * Get the drag parent attribute of an object
 * @param obj pointer to an object
 * @return true: drag parent is enabled
 */
bool lv_obj_get_parent_event(const lv_obj_t * obj)
{
    return obj->parent_event == 0 ? false : true;
}

/**
 * Get the opa scale enable parameter
 * @param obj pointer to an object
 * @return true: opa scaling is enabled for this object and all children; false: no opa scaling
 */
lv_opa_t lv_obj_get_opa_scale_enable(const lv_obj_t * obj)
{
    return obj->opa_scale_en == 0 ? false : true;
}

/**
 * Get the opa scale parameter of an object
 * @param obj pointer to an object
 * @return opa scale [0..255]
 */
lv_opa_t lv_obj_get_opa_scale(const lv_obj_t * obj)
{
    const lv_obj_t * parent = obj;

    while(parent) {
        if(parent->opa_scale_en) return parent->opa_scale;
        parent = lv_obj_get_parent(parent);
    }

    return LV_OPA_COVER;
}

/**
 * Get the protect field of an object
 * @param obj pointer to an object
 * @return protect field ('OR'ed values of `lv_protect_t`)
 */
uint8_t lv_obj_get_protect(const lv_obj_t * obj)
{
    return obj->protect;
}

/**
 * Check at least one bit of a given protect bitfield is set
 * @param obj pointer to an object
 * @param prot protect bits to test ('OR'ed values of `lv_protect_t`)
 * @return false: none of the given bits are set, true: at least one bit is set
 */
bool lv_obj_is_protected(const lv_obj_t * obj, uint8_t prot)
{
    return (obj->protect & prot) == 0 ? false : true;
}

/**
 * Get the signal function of an object
 * @param obj pointer to an object
 * @return the signal function
 */
lv_signal_cb_t lv_obj_get_signal_cb(const lv_obj_t * obj)
{
    return obj->signal_cb;
}

/**
 * Get the design function of an object
 * @param obj pointer to an object
 * @return the design function
 */
lv_design_cb_t lv_obj_get_design_cb(const lv_obj_t * obj)
{
    return obj->design_cb;
}

/**
 * Get the event function of an object
 * @param obj pointer to an object
 * @return the event function
 */
lv_event_cb_t lv_obj_get_event_cb(const lv_obj_t * obj)
{
    return obj->event_cb;
}

/*------------------
 * Other get
 *-----------------*/

/**
 * Get the ext pointer
 * @param obj pointer to an object
 * @return the ext pointer but not the dynamic version
 *         Use it as ext->data1, and NOT da(ext)->data1
 */
void * lv_obj_get_ext_attr(const lv_obj_t * obj)
{
    return obj->ext_attr;
}

/**
 * Get object's and its ancestors type. Put their name in `type_buf` starting with the current type.
 * E.g. buf.type[0]="lv_btn", buf.type[1]="lv_cont", buf.type[2]="lv_obj"
 * @param obj pointer to an object which type should be get
 * @param buf pointer to an `lv_obj_type_t` buffer to store the types
 */
void lv_obj_get_type(lv_obj_t * obj, lv_obj_type_t * buf)
{
    lv_obj_type_t tmp;

    memset(buf, 0, sizeof(lv_obj_type_t));
    memset(&tmp, 0, sizeof(lv_obj_type_t));

    obj->signal_cb(obj, LV_SIGNAL_GET_TYPE, &tmp);

    uint8_t cnt;
    for(cnt = 0; cnt < LV_MAX_ANCESTOR_NUM; cnt++) {
        if(tmp.type[cnt] == NULL) break;
    }

    /*Swap the order. The real type comes first*/
    uint8_t i;
    for(i = 0; i < cnt; i++) {
        buf->type[i] = tmp.type[cnt - 1 - i];
    }
}

#if LV_USE_USER_DATA_SINGLE
/**
 * Get a pointer to the object's user data
 * @param obj pointer to an object
 * @return pointer to the user data
 */
lv_obj_user_data_t * lv_obj_get_user_data(lv_obj_t * obj)
{
    return &obj->user_data;
}
#endif

#if LV_USE_GROUP
/**
 * Get the group of the object
 * @param obj pointer to an object
 * @return the pointer to group of the object
 */
void * lv_obj_get_group(const lv_obj_t * obj)
{
    return obj->group_p;
}

/**
 * Tell whether the ohe object is the focused object of a group or not.
 * @param obj pointer to an object
 * @return true: the object is focused, false: the object is not focused or not in a group
 */
bool lv_obj_is_focused(const lv_obj_t * obj)
{
    if(obj->group_p) {
        if(lv_group_get_focused(obj->group_p) == obj) return true;
    }

    return false;
}
#endif

/**********************
 *   STATIC FUNCTIONS
 **********************/

/**
 * Handle the drawing related tasks of the base objects.
 * @param obj pointer to an object
 * @param mask the object will be drawn only in this area
 * @param mode LV_DESIGN_COVER_CHK: only check if the object fully covers the 'mask_p' area
 *                                  (return 'true' if yes)
 *             LV_DESIGN_DRAW: draw the object (always return 'true')
 * @param return true/false, depends on 'mode'
 */
static bool lv_obj_design(lv_obj_t * obj, const lv_area_t * mask_p, lv_design_mode_t mode)
{
    if(mode == LV_DESIGN_COVER_CHK) {

        /*Most trivial test. The mask is fully  IN the object? If no it surely not covers it*/
        if(lv_area_is_in(mask_p, &obj->coords) == false) return false;

        /*Can cover the area only if fully solid (no opacity)*/
        lv_style_t * style = lv_obj_get_style(obj);
        if(style->body.opa != LV_OPA_COVER) return false;

        /* Because of the radius it is not sure the area is covered
         * Check the areas where there is no radius*/
        uint16_t r = style->body.radius;

        if(r == LV_RADIUS_CIRCLE) return false;

        lv_area_t area_tmp;

        /*Check horizontally without radius*/
        lv_obj_get_coords(obj, &area_tmp);
        area_tmp.x1 += r;
        area_tmp.x2 -= r;
        if(lv_area_is_in(mask_p, &area_tmp) == false) return false;

        /*Check vertically without radius*/
        lv_obj_get_coords(obj, &area_tmp);
        area_tmp.y1 += r;
        area_tmp.y2 -= r;
        if(lv_area_is_in(mask_p, &area_tmp) == false) return false;

    } else if(mode == LV_DESIGN_DRAW_MAIN) {
        lv_style_t * style = lv_obj_get_style(obj);
        lv_draw_rect(&obj->coords, mask_p, style, lv_obj_get_opa_scale(obj));
    }

    return true;
}

/**
 * Signal function of the basic object
 * @param obj pointer to an object
 * @param sign signal type
 * @param param parameter for the signal (depends on signal type)
 * @return LV_RES_OK: the object is not deleted in the function; LV_RES_INV: the object is deleted
 */
static lv_res_t lv_obj_signal(lv_obj_t * obj, lv_signal_t sign, void * param)
{
    (void)param;

    lv_res_t res = LV_RES_OK;

    lv_style_t * style = lv_obj_get_style(obj);

    lv_indev_t * indev_act = lv_indev_get_act();

    if(sign > _LV_SIGNAL_FEEDBACK_SECTION_START && sign < _LV_SIGNAL_FEEDBACK_SECTION_END) {
        if(indev_act != NULL && indev_act->feedback != NULL) indev_act->feedback(indev_act, sign);
    }

    if(sign == LV_SIGNAL_CHILD_CHG) {
        /*Return 'invalid' if the child change signal is not enabled*/
        if(lv_obj_is_protected(obj, LV_PROTECT_CHILD_CHG) != false) res = LV_RES_INV;
    } else if(sign == LV_SIGNAL_REFR_EXT_SIZE) {
        if(style->body.shadow.width > obj->ext_size) obj->ext_size = style->body.shadow.width;
    } else if(sign == LV_SIGNAL_STYLE_CHG) {
        lv_obj_refresh_ext_size(obj);
    } else if(sign == LV_SIGNAL_GET_TYPE) {
        lv_obj_type_t * buf = param;
        buf->type[0]        = "lv_obj";
    }

    return res;
}

/**
 * Reposition the children of an object. (Called recursively)
 * @param obj pointer to an object which children will be repositioned
 * @param x_diff x coordinate shift
 * @param y_diff y coordinate shift
 */
static void refresh_children_position(lv_obj_t * obj, lv_coord_t x_diff, lv_coord_t y_diff)
{
    lv_obj_t * i;
    LV_LL_READ(obj->child_ll, i)
    {
        i->coords.x1 += x_diff;
        i->coords.y1 += y_diff;
        i->coords.x2 += x_diff;
        i->coords.y2 += y_diff;

#if USE_LV_EXTENDED_CLICK_AREA
        update_ext_coords(&(i->coords), &(i->ext_coords), i->hor_pad, i->ver_pad);
#endif
        refresh_children_position(i, x_diff, y_diff);
    }
}

/**
 * Refresh the style of all children of an object. (Called recursively)
 * @param style_p refresh objects only with this style.
 * @param obj pointer to an object
 */
static void report_style_mod_core(void * style_p, lv_obj_t * obj)
{
    lv_obj_t * i;
    LV_LL_READ(obj->child_ll, i)
    {
        if(i->style_p == style_p || style_p == NULL) {
            refresh_children_style(i);
            lv_obj_refresh_style(i);
        }

        report_style_mod_core(style_p, i);
    }
}

/**
 * Recursively refresh the style of the children. Go deeper until a not NULL style is found
 * because the NULL styles are inherited from the parent
 * @param obj pointer to an object
 */
static void refresh_children_style(lv_obj_t * obj)
{
    lv_obj_t * child = lv_obj_get_child(obj, NULL);
    while(child != NULL) {
        if(child->style_p == NULL) {
            refresh_children_style(child); /*Check children too*/
            lv_obj_refresh_style(child);   /*Notify the child about the style change*/
        } else if(child->style_p->glass) {
            /*Children with 'glass' parent might be effected if their style == NULL*/
            refresh_children_style(child);
        }
        child = lv_obj_get_child(obj, child);
    }
}

/**
 * Called by 'lv_obj_del' to delete the children objects
 * @param obj pointer to an object (all of its children will be deleted)
 */
static void delete_children(lv_obj_t * obj)
{

    if(event_act_obj == obj && event_act_obj_deleted == false) event_act_obj_deleted = true;

    lv_obj_t * i;
    lv_obj_t * i_next;
    i = lv_ll_get_head(&(obj->child_ll));

    /*Remove from the group; remove before transversing children so that
     * the object still has access to all children during the
     * LV_SIGNAL_DEFOCUS call*/
#if LV_USE_GROUP
    bool was_focused = false;

    if(obj->group_p) {
        if(lv_group_get_focused(obj->group_p) == obj) was_focused = true;
        lv_group_remove_obj(obj);
    }
#endif

    while(i != NULL) {
        /*Get the next object before delete this*/
        i_next = lv_ll_get_next(&(obj->child_ll), i);

        /*Call the recursive del to the child too*/
        delete_children(i);

        /*Set i to the next node*/
        i = i_next;
    }

    /*Remove the animations from this object*/
#if LV_USE_ANIMATION
    lv_anim_del(obj, NULL);
#endif

    /* Reset the input devices if
     * the object to delete is used*/
    lv_indev_t * indev = lv_indev_get_next(NULL);
    while(indev) {
        if(indev->proc.types.pointer.act_obj == obj || indev->proc.types.pointer.last_obj == obj) {
            lv_indev_reset(indev);
        }
#if LV_USE_GROUP
        if(was_focused) {
            lv_indev_reset(indev);
        }
#endif
        indev = lv_indev_get_next(indev);
    }

    /*Remove the object from parent's children list*/
    lv_obj_t * par = lv_obj_get_parent(obj);
    lv_ll_rem(&(par->child_ll), obj);

    /* Clean up the object specific data*/
    obj->signal_cb(obj, LV_SIGNAL_CLEANUP, NULL);

    /*Delete the base objects*/
    if(obj->ext_attr != NULL) lv_mem_free(obj->ext_attr);
    lv_mem_free(obj); /*Free the object itself*/
<<<<<<< HEAD

}

#if USE_LV_EXTENDED_CLICK_AREA
/**
 * Update coordinates of extended clickable area from object's coordinates and ext_paddings
 * @param coords coordinates of an object
 * @param ext_coords extended coordinates, which will be updated
 * @param paddings paddings of extended clickable area
 */
static void update_ext_coords(lv_area_t *coords, lv_area_t *ext_coords, uint8_t hor_pad, uint8_t ver_pad)
{
    ext_coords->x1 = hor_pad > coords->x1 ? 0 : coords->x1 - hor_pad;
    ext_coords->x2 = coords->x2 + hor_pad;
    ext_coords->y1 = ver_pad > coords->y1 ? 0 : coords->y1 - ver_pad;
    ext_coords->y2 = coords->y2 + ver_pad;
}
#endif
=======
}
>>>>>>> 3d4c784c
<|MERGE_RESOLUTION|>--- conflicted
+++ resolved
@@ -643,13 +643,10 @@
     obj->coords.x2 = obj->coords.x1 + w - 1;
     obj->coords.y2 = obj->coords.y1 + h - 1;
 
-<<<<<<< HEAD
 #if USE_LV_EXTENDED_CLICK_AREA
     update_ext_coords(&(obj->coords), &(obj->ext_coords), obj->hor_pad, obj->ver_pad);
 #endif
 
-=======
->>>>>>> 3d4c784c
     /*Send a signal to the object with its new coordinates*/
     obj->signal_cb(obj, LV_SIGNAL_CORD_CHG, &ori);
 
@@ -2196,8 +2193,6 @@
     /*Delete the base objects*/
     if(obj->ext_attr != NULL) lv_mem_free(obj->ext_attr);
     lv_mem_free(obj); /*Free the object itself*/
-<<<<<<< HEAD
-
 }
 
 #if USE_LV_EXTENDED_CLICK_AREA
@@ -2214,7 +2209,4 @@
     ext_coords->y1 = ver_pad > coords->y1 ? 0 : coords->y1 - ver_pad;
     ext_coords->y2 = coords->y2 + ver_pad;
 }
-#endif
-=======
-}
->>>>>>> 3d4c784c
+#endif