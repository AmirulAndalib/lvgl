/**
 * @file lv_color.c
 *
 */

/*********************
 *      INCLUDES
 *********************/
#include "lv_color.h"

/*********************
 *      DEFINES
 *********************/

/**********************
 *      TYPEDEFS
 **********************/

/**********************
 *  STATIC PROTOTYPES
 **********************/

/**********************
 *  STATIC VARIABLES
 **********************/

/**********************
 *      MACROS
 **********************/

/**********************
 *   GLOBAL FUNCTIONS
 **********************/

LV_ATTRIBUTE_FAST_MEM void lv_color_fill(lv_color_t * buf, lv_color_t color, uint32_t px_num)
{
#if LV_COLOR_DEPTH == 16
    uintptr_t buf_int = (uintptr_t) buf;
    if(buf_int & 0x3) {
        *buf = color;
        buf++;
        px_num--;
    }

    uint32_t c32 = color.full + (color.full << 16);
    uint32_t * buf32 = (uint32_t *)buf;

    while(px_num > 16) {
        *buf32 = c32;
        buf32++;
        *buf32 = c32;
        buf32++;
        *buf32 = c32;
        buf32++;
        *buf32 = c32;
        buf32++;

        *buf32 = c32;
        buf32++;
        *buf32 = c32;
        buf32++;
        *buf32 = c32;
        buf32++;
        *buf32 = c32;
        buf32++;

        px_num -= 16;
    }

    buf = (lv_color_t *)buf32;

    while(px_num) {
        *buf = color;
        buf++;
        px_num --;
    }
#else
    while(px_num > 16) {
        *buf = color;
        buf++;
        *buf = color;
        buf++;
        *buf = color;
        buf++;
        *buf = color;
        buf++;

        *buf = color;
        buf++;
        *buf = color;
        buf++;
        *buf = color;
        buf++;
        *buf = color;
        buf++;

        *buf = color;
        buf++;
        *buf = color;
        buf++;
        *buf = color;
        buf++;
        *buf = color;
        buf++;

        *buf = color;
        buf++;
        *buf = color;
        buf++;
        *buf = color;
        buf++;
        *buf = color;
        buf++;

        px_num -= 16;
    }
    while(px_num) {
        *buf = color;
        buf++;
        px_num --;
    }
#endif
}

lv_color_t lv_color_lighten(lv_color_t c, lv_opa_t lvl)
{
    return lv_color_mix(LV_COLOR_WHITE, c, lvl);
}

lv_color_t lv_color_darken(lv_color_t c, lv_opa_t lvl)
{
    return lv_color_mix(LV_COLOR_BLACK, c, lvl);
}

lv_color_t lv_color_change_lightness(lv_color_t c, lv_opa_t lvl)
{
    /* It'd be better to convert the color to HSL, change L and convert back to RGB.*/
    if(lvl == LV_OPA_50) return c;
    else if(lvl < LV_OPA_50) return lv_color_darken(c, (LV_OPA_50 - lvl) * 2);
    else return lv_color_lighten(c, (lvl - LV_OPA_50) * 2);
}

/**
 * Convert a HSV color to RGB
 * @param h hue [0..359]
 * @param s saturation [0..100]
 * @param v value [0..100]
 * @return the given RGB color in RGB (with LV_COLOR_DEPTH depth)
 */
lv_color_t lv_color_hsv_to_rgb(uint16_t h, uint8_t s, uint8_t v)
{
    h = (uint32_t)((uint32_t)h * 255) / 360;
    s = (uint16_t)((uint16_t)s * 255) / 100;
    v = (uint16_t)((uint16_t)v * 255) / 100;

    uint8_t r, g, b;

    uint8_t region, remainder, p, q, t;

    if(s == 0) {
        return lv_color_make(v, v, v);
    }

    region    = h / 43;
    remainder = (h - (region * 43)) * 6;

    p = (v * (255 - s)) >> 8;
    q = (v * (255 - ((s * remainder) >> 8))) >> 8;
    t = (v * (255 - ((s * (255 - remainder)) >> 8))) >> 8;

    switch(region) {
        case 0:
            r = v;
            g = t;
            b = p;
            break;
        case 1:
            r = q;
            g = v;
            b = p;
            break;
        case 2:
            r = p;
            g = v;
            b = t;
            break;
        case 3:
            r = p;
            g = q;
            b = v;
            break;
        case 4:
            r = t;
            g = p;
            b = v;
            break;
        default:
            r = v;
            g = p;
            b = q;
            break;
    }

    lv_color_t result = lv_color_make(r, g, b);
    return result;
}

/**
 * Convert a 32-bit RGB color to HSV
 * @param r8 8-bit red
 * @param g8 8-bit green
 * @param b8 8-bit blue
 * @return the given RGB color in HSV
 */
lv_color_hsv_t lv_color_rgb_to_hsv(uint8_t r8, uint8_t g8, uint8_t b8)
{
    uint16_t r = ((uint32_t)r8 << 10) / 255;
    uint16_t g = ((uint32_t)g8 << 10) / 255;
    uint16_t b = ((uint32_t)b8 << 10) / 255;

    uint16_t rgbMin = r < g ? (r < b ? r : b) : (g < b ? g : b);
    uint16_t rgbMax = r > g ? (r > b ? r : b) : (g > b ? g : b);

    lv_color_hsv_t hsv;

    // https://en.wikipedia.org/wiki/HSL_and_HSV#Lightness
    hsv.v = (100 * rgbMax) >> 10;

    int32_t delta = rgbMax - rgbMin;
<<<<<<< HEAD
    if(LV_ABS(delta) < 3) {
=======
    if(delta < 3) {
>>>>>>> eaacde67
        hsv.h = 0;
        hsv.s = 0;
        return hsv;
    }

    // https://en.wikipedia.org/wiki/HSL_and_HSV#Saturation
    hsv.s = 100 * delta / rgbMax;
    if(hsv.s < 3) {
        hsv.h = 0;
        return hsv;
    }

    // https://en.wikipedia.org/wiki/HSL_and_HSV#Hue_and_chroma
    int32_t h;
    if(rgbMax == r)
        h = (((g - b) << 10) / delta) + (g < b ? (6 << 10) : 0); // between yellow & magenta
    else if(rgbMax == g)
        h = (((b - r) << 10) / delta) + (2 << 10); // between cyan & yellow
    else if(rgbMax == b)
        h = (((r - g) << 10) / delta) + (4 << 10); // between magenta & cyan
    else
        h = 0;
    h *= 60;
    h >>= 10;
    if(h < 0) h += 360;

    hsv.h = h;
    return hsv;
}

/**
 * Convert a color to HSV
 * @param color color
 * @return the given color in HSV
 */
lv_color_hsv_t lv_color_to_hsv(lv_color_t color)
{
    lv_color32_t color32;
    color32.full = lv_color_to32(color);
    return lv_color_rgb_to_hsv(color32.ch.red, color32.ch.green, color32.ch.blue);
}<|MERGE_RESOLUTION|>--- conflicted
+++ resolved
@@ -227,11 +227,7 @@
     hsv.v = (100 * rgbMax) >> 10;
 
     int32_t delta = rgbMax - rgbMin;
-<<<<<<< HEAD
-    if(LV_ABS(delta) < 3) {
-=======
     if(delta < 3) {
->>>>>>> eaacde67
         hsv.h = 0;
         hsv.s = 0;
         return hsv;
