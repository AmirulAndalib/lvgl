/**
 * @file lv_math.h
 *
 */

#ifndef LV_H
#define LV_H

#ifdef __cplusplus
extern "C" {
#endif

/*********************
 *      INCLUDES
 *********************/
#include "../lv_conf_internal.h"
#include <stdint.h>

/*********************
 *      DEFINES
 *********************/
#define LV_TRIGO_SIN_MAX 32767
#define LV_TRIGO_SHIFT 15 /**<  >> LV_TRIGO_SHIFT to normalize*/

#define LV_BEZIER_VAL_MAX 1024 /**< Max time in Bezier functions (not [0..1] to use integers) */
#define LV_BEZIER_VAL_SHIFT 10 /**< log2(LV_BEZIER_VAL_MAX): used to normalize up scaled values*/

/**********************
 *      TYPEDEFS
 **********************/

typedef struct {
    uint16_t i;
    uint16_t f;
} lv_sqrt_res_t;

/**********************
 * GLOBAL PROTOTYPES
 **********************/

//! @cond Doxygen_Suppress
/**
 * Return with sinus of an angle
 * @param angle
 * @return sinus of 'angle'. sin(-90) = -32767, sin(90) = 32767
 */
LV_ATTRIBUTE_FAST_MEM int16_t lv_trigo_sin(int16_t angle);


static inline LV_ATTRIBUTE_FAST_MEM int16_t lv_trigo_cos(int16_t angle)
{
    return lv_trigo_sin(angle + 90);
}

//! @endcond

/**
 * Calculate a value of a Cubic Bezier function.
 * @param t time in range of [0..LV_BEZIER_VAL_MAX]
 * @param u0 start values in range of [0..LV_BEZIER_VAL_MAX]
 * @param u1 control value 1 values in range of [0..LV_BEZIER_VAL_MAX]
 * @param u2 control value 2 in range of [0..LV_BEZIER_VAL_MAX]
 * @param u3 end values in range of [0..LV_BEZIER_VAL_MAX]
 * @return the value calculated from the given parameters in range of [0..LV_BEZIER_VAL_MAX]
 */
<<<<<<< HEAD
int32_t lv_bezier3(uint32_t t, int32_t u0, int32_t u1, int32_t u2, int32_t u3);
=======
uint32_t _lv_bezier3(uint32_t t, uint32_t u0, uint32_t u1, uint32_t u2, uint32_t u3);
>>>>>>> eaacde67

/**
 * Calculate the atan2 of a vector.
 * @param x
 * @param y
 * @return the angle in degree calculated from the given parameters in range of [0..360]
 */
uint16_t lv_atan2(int x, int y);

//! @cond Doxygen_Suppress

/**
 * Get the square root of a number
 * @param x integer which square root should be calculated
 * @param q store the result here. q->i: integer part, q->f: fractional part in 1/256 unit
 * @param mask: optional to skip some iterations if the magnitude of the root is known.
 * Set to 0x8000 by default.
 * If root < 16: mask = 0x80
 * If root < 256: mask = 0x800
 * Else: mask = 0x8000
 */
LV_ATTRIBUTE_FAST_MEM void lv_sqrt(uint32_t x, lv_sqrt_res_t * q, uint32_t mask);

//! @endcond

/**
 * Calculate the integer exponents.
 * @param base
 * @param power
 * @return base raised to the power exponent
 */
int64_t lv_pow(int64_t base, int8_t exp);

/**
 * Get the mapped of a number given an input and output range
 * @param x integer which mapped value should be calculated
 * @param min_in min input range
 * @param max_in max input range
 * @param min_out max output range
 * @param max_out max output range
 * @return the mapped number
 */
<<<<<<< HEAD
int16_t lv_map(int32_t x, int32_t min_in, int32_t max_in, int32_t min, int32_t max);

=======
int32_t _lv_map(int32_t x, int32_t min_in, int32_t max_in, int32_t min, int32_t max);
>>>>>>> eaacde67

/**********************
 *      MACROS
 **********************/
#define LV_MIN(a, b) ((a) < (b) ? (a) : (b))
#define LV_MIN3(a, b, c) (LV_MIN(LV_MIN(a,b), c))
#define LV_MIN4(a, b, c, d) (LV_MIN(LV_MIN(a,b), LV_MIN(c,d)))

#define LV_MAX(a, b) ((a) > (b) ? (a) : (b))
#define LV_MAX3(a, b, c) (LV_MAX(LV_MAX(a,b), c))
#define LV_MAX4(a, b, c, d) (LV_MAX(LV_MAX(a,b), LV_MAX(c,d)))

#define LV_CLAMP(min, val, max) (LV_MAX(min, (LV_MIN(val, max))))

#define LV_ABS(x) ((x) > 0 ? (x) : (-(x)))

#define LV_IS_SIGNED(t) (((t)(-1)) < ((t) 0))
#define LV_UMAX_OF(t) (((0x1ULL << ((sizeof(t) * 8ULL) - 1ULL)) - 1ULL) | (0xFULL << ((sizeof(t) * 8ULL) - 4ULL)))
#define LV_SMAX_OF(t) (((0x1ULL << ((sizeof(t) * 8ULL) - 1ULL)) - 1ULL) | (0x7ULL << ((sizeof(t) * 8ULL) - 4ULL)))
#define LV_MAX_OF(t) ((unsigned long) (LV_IS_SIGNED(t) ? LV_SMAX_OF(t) : LV_UMAX_OF(t)))


#ifdef __cplusplus
} /* extern "C" */
#endif

#endif<|MERGE_RESOLUTION|>--- conflicted
+++ resolved
@@ -63,11 +63,7 @@
  * @param u3 end values in range of [0..LV_BEZIER_VAL_MAX]
  * @return the value calculated from the given parameters in range of [0..LV_BEZIER_VAL_MAX]
  */
-<<<<<<< HEAD
-int32_t lv_bezier3(uint32_t t, int32_t u0, int32_t u1, int32_t u2, int32_t u3);
-=======
-uint32_t _lv_bezier3(uint32_t t, uint32_t u0, uint32_t u1, uint32_t u2, uint32_t u3);
->>>>>>> eaacde67
+uint32_t lv_bezier3(uint32_t t, uint32_t u0, uint32_t u1, uint32_t u2, uint32_t u3);
 
 /**
  * Calculate the atan2 of a vector.
@@ -110,12 +106,7 @@
  * @param max_out max output range
  * @return the mapped number
  */
-<<<<<<< HEAD
-int16_t lv_map(int32_t x, int32_t min_in, int32_t max_in, int32_t min, int32_t max);
-
-=======
-int32_t _lv_map(int32_t x, int32_t min_in, int32_t max_in, int32_t min, int32_t max);
->>>>>>> eaacde67
+int32_t lv_map(int32_t x, int32_t min_in, int32_t max_in, int32_t min, int32_t max);
 
 /**********************
  *      MACROS
