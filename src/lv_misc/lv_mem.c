--- conflicted
+++ resolved
@@ -10,11 +10,7 @@
 #include "lv_mem.h"
 #include "lv_math.h"
 #include "lv_gc.h"
-<<<<<<< HEAD
-#include "lv_debug.h"
-=======
 #include "lv_assert.h"
->>>>>>> 5341cb73
 #include <string.h>
 
 #if LV_MEM_CUSTOM != 0
