--- conflicted
+++ resolved
@@ -385,14 +385,8 @@
         diff = diff / 40;
     }
 
-<<<<<<< HEAD
-    int32_t step = lv_bezier3(t, 1024, 800, 500, 0);
-=======
     if(t > 1024) t = 1024;
-
-
     int32_t step = _lv_bezier3(t, 1024, 800, 500, 0);
->>>>>>> 3ddf2692
 
     int32_t new_value;
     new_value = step * diff;
