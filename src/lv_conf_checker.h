/**
 * GENERATED FILE, DO NOT EDIT IT!
 * @file lv_conf_checker.h
 * Make sure all the defines of lv_conf.h have a default value
**/

#ifndef LV_CONF_CHECKER_H
#define LV_CONF_CHECKER_H
/* clang-format off */

#include <stdint.h>

/*====================
   Graphical settings
 *====================*/

/* Maximal horizontal and vertical resolution to support by the library.*/
#ifndef LV_HOR_RES_MAX
#define LV_HOR_RES_MAX          (480)
#endif
#ifndef LV_VER_RES_MAX
#define LV_VER_RES_MAX          (320)
#endif

/* Color depth:
 * - 1:  1 byte per pixel
 * - 8:  RGB233
 * - 16: RGB565
 * - 32: ARGB8888
 */
#ifndef LV_COLOR_DEPTH
#define LV_COLOR_DEPTH     16
#endif

/* Swap the 2 bytes of RGB565 color.
 * Useful if the display has a 8 bit interface (e.g. SPI)*/
#ifndef LV_COLOR_16_SWAP
#define LV_COLOR_16_SWAP   0
#endif

/* 1: Enable screen transparency.
 * Useful for OSD or other overlapping GUIs.
 * Requires `LV_COLOR_DEPTH = 32` colors and the screen's style should be modified: `style.body.opa = ...`*/
#ifndef LV_COLOR_SCREEN_TRANSP
#define LV_COLOR_SCREEN_TRANSP    0
#endif

/*Images pixels with this color will not be drawn (with chroma keying)*/
#ifndef LV_COLOR_TRANSP
#define LV_COLOR_TRANSP    LV_COLOR_LIME         /*LV_COLOR_LIME: pure green*/
#endif

/* Enable chroma keying for indexed images. */
#ifndef LV_INDEXED_CHROMA
#define LV_INDEXED_CHROMA    1
#endif

/* Enable anti-aliasing (lines, and radiuses will be smoothed) */
#ifndef LV_ANTIALIAS
#define LV_ANTIALIAS        1
#endif

/* Default display refresh period.
 * Can be changed in the display driver (`lv_disp_drv_t`).*/
#ifndef LV_DISP_DEF_REFR_PERIOD
#define LV_DISP_DEF_REFR_PERIOD      30      /*[ms]*/
#endif

/* Dot Per Inch: used to initialize default sizes.
 * E.g. a button with width = LV_DPI / 2 -> half inch wide
 * (Not so important, you can adjust it to modify default sizes and spaces)*/
#ifndef LV_DPI
#define LV_DPI              100     /*[px]*/
#endif

/* Type of coordinates. Should be `int16_t` (or `int32_t` for extreme cases) */

/*=========================
   Memory manager settings
 *=========================*/

/* LittelvGL's internal memory manager's settings.
 * The graphical objects and other related data are stored here. */

/* 1: use custom malloc/free, 0: use the built-in `lv_mem_alloc` and `lv_mem_free` */
#ifndef LV_MEM_CUSTOM
#define LV_MEM_CUSTOM      0
#endif
#if LV_MEM_CUSTOM == 0
/* Size of the memory used by `lv_mem_alloc` in bytes (>= 2kB)*/
#ifndef LV_MEM_SIZE
#  define LV_MEM_SIZE    (32U * 1024U)
#endif

/* Complier prefix for a big array declaration */
#ifndef LV_MEM_ATTR
#  define LV_MEM_ATTR
#endif

/* Set an address for the memory pool instead of allocating it as an array.
 * Can be in external SRAM too. */
#ifndef LV_MEM_ADR
#  define LV_MEM_ADR          0
#endif

/* Automatically defrag. on free. Defrag. means joining the adjacent free cells. */
#ifndef LV_MEM_AUTO_DEFRAG
#  define LV_MEM_AUTO_DEFRAG  1
#endif
#else       /*LV_MEM_CUSTOM*/
#ifndef LV_MEM_CUSTOM_INCLUDE
#  define LV_MEM_CUSTOM_INCLUDE <stdlib.h>   /*Header for the dynamic memory function*/
#endif
#ifndef LV_MEM_CUSTOM_ALLOC
#  define LV_MEM_CUSTOM_ALLOC   malloc       /*Wrapper to malloc*/
#endif
#ifndef LV_MEM_CUSTOM_FREE
#  define LV_MEM_CUSTOM_FREE    free         /*Wrapper to free*/
#endif
#endif     /*LV_MEM_CUSTOM*/

/* Garbage Collector settings
 * Used if lvgl is binded to higher level language and the memory is managed by that language */
#ifndef LV_ENABLE_GC
#define LV_ENABLE_GC 0
#endif
#if LV_ENABLE_GC != 0
#ifndef LV_GC_INCLUDE
#  define LV_GC_INCLUDE "gc.h"                           /*Include Garbage Collector related things*/
#endif
#ifndef LV_MEM_CUSTOM_REALLOC
#  define LV_MEM_CUSTOM_REALLOC   your_realloc           /*Wrapper to realloc*/
#endif
#ifndef LV_MEM_CUSTOM_GET_SIZE
#  define LV_MEM_CUSTOM_GET_SIZE  your_mem_get_size      /*Wrapper to lv_mem_get_size*/
#endif
#endif /* LV_ENABLE_GC */

/*=======================
   Input device settings
 *=======================*/

/* Input device default settings.
 * Can be changed in the Input device driver (`lv_indev_drv_t`)*/

/* Input device read period in milliseconds */
#ifndef LV_INDEV_DEF_READ_PERIOD
#define LV_INDEV_DEF_READ_PERIOD          30
#endif

/* Drag threshold in pixels */
#ifndef LV_INDEV_DEF_DRAG_LIMIT
#define LV_INDEV_DEF_DRAG_LIMIT           10
#endif

/* Drag throw slow-down in [%]. Greater value -> faster slow-down */
#ifndef LV_INDEV_DEF_DRAG_THROW
#define LV_INDEV_DEF_DRAG_THROW           20
#endif

/* Long press time in milliseconds.
 * Time to send `LV_EVENT_LONG_PRESSSED`) */
#ifndef LV_INDEV_DEF_LONG_PRESS_TIME
#define LV_INDEV_DEF_LONG_PRESS_TIME      400
#endif

/* Repeated trigger period in long press [ms]
 * Time between `LV_EVENT_LONG_PRESSED_REPEAT */
#ifndef LV_INDEV_DEF_LONG_PRESS_REP_TIME
#define LV_INDEV_DEF_LONG_PRESS_REP_TIME  100
#endif

/*==================
 * Feature usage
 *==================*/

/*1: Enable the Animations */
#ifndef LV_USE_ANIMATION
#define LV_USE_ANIMATION        1
#endif
#if LV_USE_ANIMATION

/*Declare the type of the user data of animations (can be e.g. `void *`, `int`, `struct`)*/

#endif

/* 1: Enable shadow drawing*/
#ifndef LV_USE_SHADOW
#define LV_USE_SHADOW           1
#endif

/* 1: Enable object groups (for keyboard/encoder navigation) */
#ifndef LV_USE_GROUP
#define LV_USE_GROUP            1
#endif
#if LV_USE_GROUP
#endif  /*LV_USE_GROUP*/

/* 1: Enable GPU interface*/
#ifndef LV_USE_GPU
#define LV_USE_GPU              1
#endif

/* 1: Enable file system (might be required for images */
#ifndef LV_USE_FILESYSTEM
#define LV_USE_FILESYSTEM       1
#endif
#if LV_USE_FILESYSTEM
/*Declare the type of the user data of file system drivers (can be e.g. `void *`, `int`, `struct`)*/
#endif

/*1: Add a `user_data` to drivers and objects*/
#ifndef LV_USE_USER_DATA
#define LV_USE_USER_DATA        0
#endif

/*========================
 * Image decoder and cache
 *========================*/

/* 1: Enable indexed (palette) images */
#ifndef LV_IMG_CF_INDEXED
#define LV_IMG_CF_INDEXED       1
#endif

/* 1: Enable alpha indexed images */
#ifndef LV_IMG_CF_ALPHA
#define LV_IMG_CF_ALPHA         1
#endif

/* Default image cache size. Image caching keeps the images opened.
 * If only the built-in image formats are used there is no real advantage of caching.
 * (I.e. no new image decoder is added)
 * With complex image decoders (e.g. PNG or JPG) caching can save the continuous open/decode of images.
 * However the opened images might consume additional RAM.
 * LV_IMG_CACHE_DEF_SIZE must be >= 1 */
#ifndef LV_IMG_CACHE_DEF_SIZE
#define LV_IMG_CACHE_DEF_SIZE       1
#endif

/*Declare the type of the user data of image decoder (can be e.g. `void *`, `int`, `struct`)*/

/*=====================
 *  Compiler settings
 *====================*/
/* Define a custom attribute to `lv_tick_inc` function */
#ifndef LV_ATTRIBUTE_TICK_INC
#define LV_ATTRIBUTE_TICK_INC
#endif

/* Define a custom attribute to `lv_task_handler` function */
#ifndef LV_ATTRIBUTE_TASK_HANDLER
#define LV_ATTRIBUTE_TASK_HANDLER
#endif

/* With size optimization (-Os) the compiler might not align data to
 * 4 or 8 byte boundary. This alignment will be explicitly applied where needed.
 * E.g. __attribute__((aligned(4))) */
#ifndef LV_ATTRIBUTE_MEM_ALIGN
#define LV_ATTRIBUTE_MEM_ALIGN
#endif

/* Attribute to mark large constant arrays for example
 * font's bitmaps */
#ifndef LV_ATTRIBUTE_LARGE_CONST
#define LV_ATTRIBUTE_LARGE_CONST
#endif

/* Export integer constant to binding.
 * This macro is used with constants in the form of LV_<CONST> that
 * should also appear on lvgl binding API such as Micropython
 *
 * The default value just prevents a GCC warning.
 */
#ifndef LV_EXPORT_CONST_INT
#define LV_EXPORT_CONST_INT(int_value) struct _silence_gcc_warning
#endif

/*===================
 *  HAL settings
 *==================*/

/* 1: use a custom tick source.
 * It removes the need to manually update the tick with `lv_tick_inc`) */
#ifndef LV_TICK_CUSTOM
#define LV_TICK_CUSTOM     0
#endif
#if LV_TICK_CUSTOM == 1
#ifndef LV_TICK_CUSTOM_INCLUDE
#define LV_TICK_CUSTOM_INCLUDE  "something.h"       /*Header for the sys time function*/
#endif
#ifndef LV_TICK_CUSTOM_SYS_TIME_EXPR
#define LV_TICK_CUSTOM_SYS_TIME_EXPR (millis())     /*Expression evaluating to current systime in ms*/
#endif
#endif   /*LV_TICK_CUSTOM*/


/*================
 * Log settings
 *===============*/

/*1: Enable the log module*/
#ifndef LV_USE_LOG
#define LV_USE_LOG      0
#endif
#if LV_USE_LOG
/* How important log should be added:
 * LV_LOG_LEVEL_TRACE       A lot of logs to give detailed information
 * LV_LOG_LEVEL_INFO        Log important events
 * LV_LOG_LEVEL_WARN        Log if something unwanted happened but didn't cause a problem
 * LV_LOG_LEVEL_ERROR       Only critical issue, when the system may fail
 * LV_LOG_LEVEL_NONE        Do not log anything
 */
#ifndef LV_LOG_LEVEL
#  define LV_LOG_LEVEL    LV_LOG_LEVEL_WARN
#endif

/* 1: Print the log with 'printf';
 * 0: user need to register a callback with `lv_log_register_print_cb`*/
#ifndef LV_LOG_PRINTF
#  define LV_LOG_PRINTF   0
#endif
#endif  /*LV_USE_LOG*/

/*=================
 * Debug settings
 *================*/

/* If Debug is enabled LittelvGL validates the parameters of the functions.
 * If an invalid parameter is found an error log message is printed and
 * the MCU halts at the error. (`LV_USE_LOG` should be enabled)
 * If you are debugging the MCU you can pause
 * the debugger to see exactly where  the issue is.
 *
 * The behavior of asserts can be overwritten by redefining them here.
 * E.g. #define LV_ASSERT_MEM(p)  <my_assert_code>
 */
#ifndef LV_USE_DEBUG
#define LV_USE_DEBUG        1
#endif
#if LV_USE_DEBUG

/*Check if the parameter is NULL. (Quite fast) */
#ifndef LV_USE_ASSERT_NULL
#define LV_USE_ASSERT_NULL      1
#endif

/*Checks is the memory is successfully allocated or no. (Quite fast)*/
#ifndef LV_USE_ASSERT_MEM
#define LV_USE_ASSERT_MEM       1
#endif

/* Check the strings.
 * Search for NULL, very long strings, invalid characters, and unnatural repetitions. (Slow)
 * If disabled `LV_USE_ASSERT_NULL` will be performed instead (if it's enabled) */
#ifndef LV_USE_ASSERT_STR
#define LV_USE_ASSERT_STR       0
#endif

/* Check NULL, the object's type and existence (e.g. not deleted). (Quite slow)
 * If disabled `LV_USE_ASSERT_NULL` will be performed instead (if it's enabled) */
#ifndef LV_USE_ASSERT_OBJ
#define LV_USE_ASSERT_OBJ       0
#endif

/*Check if the styles are properly initialized. (Fast)*/
#ifndef LV_USE_ASSERT_STYLE
#define LV_USE_ASSERT_STYLE     1
#endif

#endif /*LV_USE_DEBUG*/

/*================
 *  THEME USAGE
 *================*/
#ifndef LV_THEME_LIVE_UPDATE
#define LV_THEME_LIVE_UPDATE    0   /*1: Allow theme switching at run time. Uses 8..10 kB of RAM*/
#endif

#ifndef LV_USE_THEME_TEMPL
#define LV_USE_THEME_TEMPL      0   /*Just for test*/
#endif
#ifndef LV_USE_THEME_DEFAULT
#define LV_USE_THEME_DEFAULT    0   /*Built mainly from the built-in styles. Consumes very few RAM*/
#endif
#ifndef LV_USE_THEME_ALIEN
#define LV_USE_THEME_ALIEN      0   /*Dark futuristic theme*/
#endif
#ifndef LV_USE_THEME_NIGHT
#define LV_USE_THEME_NIGHT      0   /*Dark elegant theme*/
#endif
#ifndef LV_USE_THEME_MONO
#define LV_USE_THEME_MONO       0   /*Mono color theme for monochrome displays*/
#endif
#ifndef LV_USE_THEME_MATERIAL
#define LV_USE_THEME_MATERIAL   0   /*Flat theme with bold colors and light shadows*/
#endif
#ifndef LV_USE_THEME_ZEN
#define LV_USE_THEME_ZEN        0   /*Peaceful, mainly light theme */
#endif
#ifndef LV_USE_THEME_NEMO
#define LV_USE_THEME_NEMO       0   /*Water-like theme based on the movie "Finding Nemo"*/
#endif

/*==================
 *    FONT USAGE
 *===================*/

/* The built-in fonts contains the ASCII range and some Symbols with  4 bit-per-pixel.
 * The symbols are available via `LV_SYMBOL_...` defines
 * More info about fonts: https://docs.littlevgl.com/#Fonts
 * To create a new font go to: https://littlevgl.com/ttf-font-to-c-array
 */

/* Robot fonts with bpp = 4
 * https://fonts.google.com/specimen/Roboto  */
#ifndef LV_FONT_ROBOTO_12
#define LV_FONT_ROBOTO_12    0
#endif
#ifndef LV_FONT_ROBOTO_16
#define LV_FONT_ROBOTO_16    1
#endif
#ifndef LV_FONT_ROBOTO_22
#define LV_FONT_ROBOTO_22    0
#endif
#ifndef LV_FONT_ROBOTO_28
#define LV_FONT_ROBOTO_28    0
#endif

/*Pixel perfect monospace font
 * http://pelulamu.net/unscii/ */
#ifndef LV_FONT_UNSCII_8
#define LV_FONT_UNSCII_8     0
#endif

/* Optionally declare your custom fonts here.
 * You can use these fonts as default font too
 * and they will be available globally. E.g.
 * #define LV_FONT_CUSTOM_DECLARE LV_FONT_DECLARE(my_font_1) \
 *                                LV_FONT_DECLARE(my_font_2)
 */
#ifndef LV_FONT_CUSTOM_DECLARE
#define LV_FONT_CUSTOM_DECLARE
#endif

/*Always set a default font from the built-in fonts*/
#ifndef LV_FONT_DEFAULT
#define LV_FONT_DEFAULT        &lv_font_roboto_16
#endif

/* Enable it if you have fonts with a lot of characters.
 * The limit depends on the font size, font face and bpp
 * but with > 10,000 characters if you see issues probably you need to enable it.*/
#ifndef LV_FONT_FMT_TXT_LARGE
#define LV_FONT_FMT_TXT_LARGE   0
#endif

/*Declare the type of the user data of fonts (can be e.g. `void *`, `int`, `struct`)*/

/*=================
 *  Text settings
 *=================*/

/* Select a character encoding for strings.
 * Your IDE or editor should have the same character encoding
 * - LV_TXT_ENC_UTF8
 * - LV_TXT_ENC_ASCII
 * */
#ifndef LV_TXT_ENC
#define LV_TXT_ENC LV_TXT_ENC_UTF8
#endif

 /*Can break (wrap) texts on these chars*/
#ifndef LV_TXT_BREAK_CHARS
#define LV_TXT_BREAK_CHARS                  " ,.;:-_"
#endif

<<<<<<< HEAD
 /* If a character is at least this long, will break wherever "prettiest" */
=======

/* If a word is at least this long, will break wherever "prettiest"
 * To disable, set to a value <= 0 */
>>>>>>> bf5ea665
#ifndef LV_TXT_LINE_BREAK_LONG_LEN
 #define LV_TXT_LINE_BREAK_LONG_LEN          12
#endif

<<<<<<< HEAD
 /* Minimum number of characters of a word to put on a line before a break */
=======
/* Minimum number of characters in a long word to put on a line before a break.
 * Depends on LV_TXT_LINE_BREAK_LONG_LEN. */
>>>>>>> bf5ea665
#ifndef LV_TXT_LINE_BREAK_LONG_PRE_MIN_LEN
 #define LV_TXT_LINE_BREAK_LONG_PRE_MIN_LEN  3
#endif

<<<<<<< HEAD
 /* Minimum number of characters of a word to put on a line after a break */
=======
/* Minimum number of characters in a long word to put on a line after a break.
 * Depends on LV_TXT_LINE_BREAK_LONG_LEN. */
>>>>>>> bf5ea665
#ifndef LV_TXT_LINE_BREAK_LONG_POST_MIN_LEN
 #define LV_TXT_LINE_BREAK_LONG_POST_MIN_LEN 3
#endif

/* Support bidirectional texts.
 * Allows mixing Left-to-Right and Right-to-Left texts.
 * The direction will be processed according to the Unicode Bidirectioanl Algorithm:
 * https://www.w3.org/International/articles/inline-bidi-markup/uba-basics*/
#ifndef LV_USE_BIDI
#define LV_USE_BIDI     0
#endif
#if LV_USE_BIDI
/* Set the default direction. Supported values:
 * `LV_BIDI_DIR_LTR` Left-to-Right
 * `LV_BIDI_DIR_RTL` Right-to-Left
 * `LV_BIDI_DIR_AUTO` detect texts base direction */
#ifndef LV_BIDI_BASE_DIR_DEF
#define LV_BIDI_BASE_DIR_DEF  LV_BIDI_DIR_AUTO
#endif
#endif
 
/* Support bidirectional texts.
 * Allows mixing Left-to-Right and Right-to-Left texts.
 * The direction will be processed according to the Unicode Bidirectioanl Algorithm:
 * https://www.w3.org/International/articles/inline-bidi-markup/uba-basics*/
#ifndef LV_USE_BIDI
#define LV_USE_BIDI     0
#endif
#if LV_USE_BIDI
/* Set the default direction. Supported values:
 * `LV_BIDI_DIR_LTR` Left-to-Right
 * `LV_BIDI_DIR_RTL` Right-to-Left
 * `LV_BIDI_DIR_AUTO` detect texts base direction */
#ifndef LV_BIDI_BASE_DIR_DEF
#define LV_BIDI_BASE_DIR_DEF  LV_BIDI_DIR_AUTO
#endif
#endif

/*Change the built in (v)snprintf functions*/
#ifndef LV_SPRINTF_CUSTOM
#define LV_SPRINTF_CUSTOM   0
#endif
#if LV_SPRINTF_CUSTOM
#ifndef LV_SPRINTF_INCLUDE
#  define LV_SPRINTF_INCLUDE <stdio.h>
#endif
#ifndef lv_snprintf
#  define lv_snprintf     snprintf
#endif
#ifndef lv_vsnprintf
#  define lv_vsnprintf    vsnprintf
#endif
#endif  /*LV_SPRINTF_CUSTOM*/

 /* Set the pixel order of the display.
  * Important only if "subpx fonts" are used.
  * With "normal" font it doesn't matter.
  */
#ifndef LV_SUBPX_BGR
 #define LV_SUBPX_BGR    0
#endif

/*===================
 *  LV_OBJ SETTINGS
 *==================*/

/*Declare the type of the user data of object (can be e.g. `void *`, `int`, `struct`)*/

/*1: enable `lv_obj_realaign()` based on `lv_obj_align()` parameters*/
#ifndef LV_USE_OBJ_REALIGN
#define LV_USE_OBJ_REALIGN          1
#endif

/* Enable to make the object clickable on a larger area.
 * LV_EXT_CLICK_AREA_OFF or 0: Disable this feature
 * LV_EXT_CLICK_AREA_TINY: The extra area can be adjusted horizontally and vertically (0..255 px)
 * LV_EXT_CLICK_AREA_FULL: The extra area can be adjusted in all 4 directions (-32k..+32k px)
 */
#ifndef LV_USE_EXT_CLICK_AREA
#define LV_USE_EXT_CLICK_AREA  LV_EXT_CLICK_AREA_OFF
#endif

/*==================
 *  LV OBJ X USAGE
 *================*/
/*
 * Documentation of the object types: https://docs.littlevgl.com/#Object-types
 */

/*Arc (dependencies: -)*/
#ifndef LV_USE_ARC
#define LV_USE_ARC      1
#endif

/*Bar (dependencies: -)*/
#ifndef LV_USE_BAR
#define LV_USE_BAR      1
#endif

/*Button (dependencies: lv_cont*/
#ifndef LV_USE_BTN
#define LV_USE_BTN      1
#endif
#if LV_USE_BTN != 0
/*Enable button-state animations - draw a circle on click (dependencies: LV_USE_ANIMATION)*/
#ifndef LV_BTN_INK_EFFECT
#  define LV_BTN_INK_EFFECT   0
#endif
#endif

/*Button matrix (dependencies: -)*/
#ifndef LV_USE_BTNM
#define LV_USE_BTNM     1
#endif

/*Calendar (dependencies: -)*/
#ifndef LV_USE_CALENDAR
#define LV_USE_CALENDAR 1
#endif

/*Canvas (dependencies: lv_img)*/
#ifndef LV_USE_CANVAS
#define LV_USE_CANVAS   1
#endif

/*Check box (dependencies: lv_btn, lv_label)*/
#ifndef LV_USE_CB
#define LV_USE_CB       1
#endif

/*Chart (dependencies: -)*/
#ifndef LV_USE_CHART
#define LV_USE_CHART    1
#endif
#if LV_USE_CHART
#ifndef LV_CHART_AXIS_TICK_LABEL_MAX_LEN
#  define LV_CHART_AXIS_TICK_LABEL_MAX_LEN    20
#endif
#endif

/*Container (dependencies: -*/
#ifndef LV_USE_CONT
#define LV_USE_CONT     1
#endif

/*Color picker (dependencies: -*/
#ifndef LV_USE_CPICKER
#define LV_USE_CPICKER   1
#endif

/*Drop down list (dependencies: lv_page, lv_label, lv_symbol_def.h)*/
#ifndef LV_USE_DDLIST
#define LV_USE_DDLIST    1
#endif
#if LV_USE_DDLIST != 0
/*Open and close default animation time [ms] (0: no animation)*/
#ifndef LV_DDLIST_DEF_ANIM_TIME
#  define LV_DDLIST_DEF_ANIM_TIME     200
#endif
#endif

/*Gauge (dependencies:lv_bar, lv_lmeter)*/
#ifndef LV_USE_GAUGE
#define LV_USE_GAUGE    1
#endif

/*Image (dependencies: lv_label*/
#ifndef LV_USE_IMG
#define LV_USE_IMG      1
#endif

/*Image Button (dependencies: lv_btn*/
#ifndef LV_USE_IMGBTN
#define LV_USE_IMGBTN   1
#endif
#if LV_USE_IMGBTN
/*1: The imgbtn requires left, mid and right parts and the width can be set freely*/
#ifndef LV_IMGBTN_TILED
#  define LV_IMGBTN_TILED 0
#endif
#endif

/*Keyboard (dependencies: lv_btnm)*/
#ifndef LV_USE_KB
#define LV_USE_KB       1
#endif

/*Label (dependencies: -*/
#ifndef LV_USE_LABEL
#define LV_USE_LABEL    1
#endif
#if LV_USE_LABEL != 0
/*Hor, or ver. scroll speed [px/sec] in 'LV_LABEL_LONG_ROLL/ROLL_CIRC' mode*/
#ifndef LV_LABEL_DEF_SCROLL_SPEED
#  define LV_LABEL_DEF_SCROLL_SPEED       25
#endif

/* Waiting period at beginning/end of animation cycle */
#ifndef LV_LABEL_WAIT_CHAR_COUNT
#  define LV_LABEL_WAIT_CHAR_COUNT        3
#endif

/*Enable selecting text of the label */
#ifndef LV_LABEL_TEXT_SEL
#  define LV_LABEL_TEXT_SEL               0
#endif

/*Store extra some info in labels (12 bytes) to speed up drawing of very long texts*/
#ifndef LV_LABEL_LONG_TXT_HINT
#  define LV_LABEL_LONG_TXT_HINT          0
#endif
#endif

/*LED (dependencies: -)*/
#ifndef LV_USE_LED
#define LV_USE_LED      1
#endif

/*Line (dependencies: -*/
#ifndef LV_USE_LINE
#define LV_USE_LINE     1
#endif

/*List (dependencies: lv_page, lv_btn, lv_label, (lv_img optionally for icons ))*/
#ifndef LV_USE_LIST
#define LV_USE_LIST     1
#endif
#if LV_USE_LIST != 0
/*Default animation time of focusing to a list element [ms] (0: no animation)  */
#ifndef LV_LIST_DEF_ANIM_TIME
#  define LV_LIST_DEF_ANIM_TIME  100
#endif
#endif

/*Line meter (dependencies: *;)*/
#ifndef LV_USE_LMETER
#define LV_USE_LMETER   1
#endif

/*Message box (dependencies: lv_rect, lv_btnm, lv_label)*/
#ifndef LV_USE_MBOX
#define LV_USE_MBOX     1
#endif

/*Page (dependencies: lv_cont)*/
#ifndef LV_USE_PAGE
#define LV_USE_PAGE     1
#endif
#if LV_USE_PAGE != 0
/*Focus default animation time [ms] (0: no animation)*/
#ifndef LV_PAGE_DEF_ANIM_TIME
#  define LV_PAGE_DEF_ANIM_TIME     400
#endif
#endif

/*Preload (dependencies: lv_arc, lv_anim)*/
#ifndef LV_USE_PRELOAD
#define LV_USE_PRELOAD      1
#endif
#if LV_USE_PRELOAD != 0
#ifndef LV_PRELOAD_DEF_ARC_LENGTH
#  define LV_PRELOAD_DEF_ARC_LENGTH   60      /*[deg]*/
#endif
#ifndef LV_PRELOAD_DEF_SPIN_TIME
#  define LV_PRELOAD_DEF_SPIN_TIME    1000    /*[ms]*/
#endif
#ifndef LV_PRELOAD_DEF_ANIM
#  define LV_PRELOAD_DEF_ANIM         LV_PRELOAD_TYPE_SPINNING_ARC
#endif
#endif

/*Roller (dependencies: lv_ddlist)*/
#ifndef LV_USE_ROLLER
#define LV_USE_ROLLER    1
#endif
#if LV_USE_ROLLER != 0
/*Focus animation time [ms] (0: no animation)*/
#ifndef LV_ROLLER_DEF_ANIM_TIME
#  define LV_ROLLER_DEF_ANIM_TIME     200
#endif

/*Number of extra "pages" when the roller is infinite*/
#ifndef LV_ROLLER_INF_PAGES
#  define LV_ROLLER_INF_PAGES         7
#endif
#endif

/*Slider (dependencies: lv_bar)*/
#ifndef LV_USE_SLIDER
#define LV_USE_SLIDER    1
#endif

/*Spinbox (dependencies: lv_ta)*/
#ifndef LV_USE_SPINBOX
#define LV_USE_SPINBOX       1
#endif

/*Switch (dependencies: lv_slider)*/
#ifndef LV_USE_SW
#define LV_USE_SW       1
#endif

/*Text area (dependencies: lv_label, lv_page)*/
#ifndef LV_USE_TA
#define LV_USE_TA       1
#endif
#if LV_USE_TA != 0
#ifndef LV_TA_DEF_CURSOR_BLINK_TIME
#  define LV_TA_DEF_CURSOR_BLINK_TIME 400     /*ms*/
#endif
#ifndef LV_TA_DEF_PWD_SHOW_TIME
#  define LV_TA_DEF_PWD_SHOW_TIME     1500    /*ms*/
#endif
#endif

/*Table (dependencies: lv_label)*/
#ifndef LV_USE_TABLE
#define LV_USE_TABLE    1
#endif
#if LV_USE_TABLE
#ifndef LV_TABLE_COL_MAX
#  define LV_TABLE_COL_MAX    12
#endif
#endif

/*Tab (dependencies: lv_page, lv_btnm)*/
#ifndef LV_USE_TABVIEW
#define LV_USE_TABVIEW      1
#endif
#  if LV_USE_TABVIEW != 0
/*Time of slide animation [ms] (0: no animation)*/
#ifndef LV_TABVIEW_DEF_ANIM_TIME
#  define LV_TABVIEW_DEF_ANIM_TIME    300
#endif
#endif

/*Tileview (dependencies: lv_page) */
#ifndef LV_USE_TILEVIEW
#define LV_USE_TILEVIEW     1
#endif
#if LV_USE_TILEVIEW
/*Time of slide animation [ms] (0: no animation)*/
#ifndef LV_TILEVIEW_DEF_ANIM_TIME
#  define LV_TILEVIEW_DEF_ANIM_TIME   300
#endif
#endif

/*Window (dependencies: lv_cont, lv_btn, lv_label, lv_img, lv_page)*/
#ifndef LV_USE_WIN
#define LV_USE_WIN      1
#endif

/*==================
 * Non-user section
 *==================*/

#if defined(_MSC_VER) && !defined(_CRT_SECURE_NO_WARNINGS)    /* Disable warnings for Visual Studio*/
#ifndef _CRT_SECURE_NO_WARNINGS
#  define _CRT_SECURE_NO_WARNINGS
#endif
#endif


#endif  /*LV_CONF_CHECKER_H*/<|MERGE_RESOLUTION|>--- conflicted
+++ resolved
@@ -475,37 +475,25 @@
 #define LV_TXT_BREAK_CHARS                  " ,.;:-_"
 #endif
 
-<<<<<<< HEAD
- /* If a character is at least this long, will break wherever "prettiest" */
-=======
 
 /* If a word is at least this long, will break wherever "prettiest"
  * To disable, set to a value <= 0 */
->>>>>>> bf5ea665
 #ifndef LV_TXT_LINE_BREAK_LONG_LEN
- #define LV_TXT_LINE_BREAK_LONG_LEN          12
-#endif
-
-<<<<<<< HEAD
- /* Minimum number of characters of a word to put on a line before a break */
-=======
+#define LV_TXT_LINE_BREAK_LONG_LEN          12
+#endif
+
 /* Minimum number of characters in a long word to put on a line before a break.
  * Depends on LV_TXT_LINE_BREAK_LONG_LEN. */
->>>>>>> bf5ea665
 #ifndef LV_TXT_LINE_BREAK_LONG_PRE_MIN_LEN
- #define LV_TXT_LINE_BREAK_LONG_PRE_MIN_LEN  3
-#endif
-
-<<<<<<< HEAD
- /* Minimum number of characters of a word to put on a line after a break */
-=======
+#define LV_TXT_LINE_BREAK_LONG_PRE_MIN_LEN  3
+#endif
+
 /* Minimum number of characters in a long word to put on a line after a break.
  * Depends on LV_TXT_LINE_BREAK_LONG_LEN. */
->>>>>>> bf5ea665
 #ifndef LV_TXT_LINE_BREAK_LONG_POST_MIN_LEN
- #define LV_TXT_LINE_BREAK_LONG_POST_MIN_LEN 3
-#endif
-
+#define LV_TXT_LINE_BREAK_LONG_POST_MIN_LEN 3
+#endif
+ 
 /* Support bidirectional texts.
  * Allows mixing Left-to-Right and Right-to-Left texts.
  * The direction will be processed according to the Unicode Bidirectioanl Algorithm:
@@ -522,23 +510,6 @@
 #define LV_BIDI_BASE_DIR_DEF  LV_BIDI_DIR_AUTO
 #endif
 #endif
- 
-/* Support bidirectional texts.
- * Allows mixing Left-to-Right and Right-to-Left texts.
- * The direction will be processed according to the Unicode Bidirectioanl Algorithm:
- * https://www.w3.org/International/articles/inline-bidi-markup/uba-basics*/
-#ifndef LV_USE_BIDI
-#define LV_USE_BIDI     0
-#endif
-#if LV_USE_BIDI
-/* Set the default direction. Supported values:
- * `LV_BIDI_DIR_LTR` Left-to-Right
- * `LV_BIDI_DIR_RTL` Right-to-Left
- * `LV_BIDI_DIR_AUTO` detect texts base direction */
-#ifndef LV_BIDI_BASE_DIR_DEF
-#define LV_BIDI_BASE_DIR_DEF  LV_BIDI_DIR_AUTO
-#endif
-#endif
 
 /*Change the built in (v)snprintf functions*/
 #ifndef LV_SPRINTF_CUSTOM
