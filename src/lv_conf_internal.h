--- conflicted
+++ resolved
@@ -796,7 +796,7 @@
  * If an invalid parameter is found an error log message is printed and
  * the MCU halts at the error. (`LV_USE_LOG` should be enabled)
  * If you are debugging the MCU you can pause
- * the debugger to see exactly where the issue is.
+ * the debugger to see exactly where  the issue is.
  *
  * The behavior of asserts can be overwritten by redefining them here.
  * E.g. #define LV_ASSERT_MEM(p)  <my_assert_code>
@@ -873,7 +873,7 @@
  *    FONT USAGE
  *===================*/
 
-/* The built-in fonts contains the ASCII range and some Symbols with 4 bit-per-pixel.
+/* The built-in fonts contains the ASCII range and some Symbols with  4 bit-per-pixel.
  * The symbols are available via `LV_SYMBOL_...` defines
  * More info about fonts: https://docs.lvgl.io/v7/en/html/overview/font.html
  * To create a new font go to: https://lvgl.com/ttf-font-to-c-array
@@ -1768,56 +1768,6 @@
 #endif
 #endif
 
-<<<<<<< HEAD
-=======
-/*Tab (dependencies: lv_page, lv_btnm)*/
-#ifndef LV_USE_TABVIEW
-#  ifdef CONFIG_LV_USE_TABVIEW
-#    define LV_USE_TABVIEW CONFIG_LV_USE_TABVIEW
-#  else
-#    define  LV_USE_TABVIEW      1
-#  endif
-#endif
-#  if LV_USE_TABVIEW != 0
-/*Time of slide animation [ms] (0: no animation)*/
-#ifndef LV_TABVIEW_DEF_ANIM_TIME
-#  ifdef CONFIG_LV_TABVIEW_DEF_ANIM_TIME
-#    define LV_TABVIEW_DEF_ANIM_TIME CONFIG_LV_TABVIEW_DEF_ANIM_TIME
-#  else
-#    define  LV_TABVIEW_DEF_ANIM_TIME    300
-#  endif
-#endif
-#endif
-
-/*Tileview (dependencies: lv_page) */
-#ifndef LV_USE_TILEVIEW
-#  ifdef CONFIG_LV_USE_TILEVIEW
-#    define LV_USE_TILEVIEW CONFIG_LV_USE_TILEVIEW
-#  else
-#    define  LV_USE_TILEVIEW     1
-#  endif
-#endif
-#if LV_USE_TILEVIEW
-/*Time of slide animation [ms] (0: no animation)*/
-#ifndef LV_TILEVIEW_DEF_ANIM_TIME
-#  ifdef CONFIG_LV_TILEVIEW_DEF_ANIM_TIME
-#    define LV_TILEVIEW_DEF_ANIM_TIME CONFIG_LV_TILEVIEW_DEF_ANIM_TIME
-#  else
-#    define  LV_TILEVIEW_DEF_ANIM_TIME   300
-#  endif
-#endif
-#endif
-
-/*Window (dependencies: lv_cont, lv_btn, lv_label, lv_img, lv_page)*/
-#ifndef LV_USE_WIN
-#  ifdef CONFIG_LV_USE_WIN
-#    define LV_USE_WIN CONFIG_LV_USE_WIN
-#  else
-#    define  LV_USE_WIN      1
-#  endif
-#endif
-
->>>>>>> eaacde67
 /*==================
  * Non-user section
  *==================*/
